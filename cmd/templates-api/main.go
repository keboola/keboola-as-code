// nolint: gocritic
package main

import (
	"context"
	"fmt"
	"net/http"
	"os"

	"github.com/spf13/pflag"
	"go.opentelemetry.io/otel/metric"
	"go.opentelemetry.io/otel/propagation"
	"go.opentelemetry.io/otel/trace"
	"gopkg.in/DataDog/dd-trace-go.v1/ddtrace/tracer"

	"github.com/keboola/keboola-as-code/internal/pkg/env"
	"github.com/keboola/keboola-as-code/internal/pkg/log"
	"github.com/keboola/keboola-as-code/internal/pkg/service/common/configmap"
	"github.com/keboola/keboola-as-code/internal/pkg/service/common/httpserver"
	"github.com/keboola/keboola-as-code/internal/pkg/service/common/httpserver/middleware"
	"github.com/keboola/keboola-as-code/internal/pkg/service/common/servicectx"
	"github.com/keboola/keboola-as-code/internal/pkg/service/templates/api/config"
	templatesGenSvr "github.com/keboola/keboola-as-code/internal/pkg/service/templates/api/gen/http/templates/server"
	templatesGen "github.com/keboola/keboola-as-code/internal/pkg/service/templates/api/gen/templates"
	"github.com/keboola/keboola-as-code/internal/pkg/service/templates/api/openapi"
	"github.com/keboola/keboola-as-code/internal/pkg/service/templates/api/service"
	"github.com/keboola/keboola-as-code/internal/pkg/service/templates/dependencies"
	"github.com/keboola/keboola-as-code/internal/pkg/telemetry"
	"github.com/keboola/keboola-as-code/internal/pkg/telemetry/datadog"
	"github.com/keboola/keboola-as-code/internal/pkg/telemetry/metric/prometheus"
	"github.com/keboola/keboola-as-code/internal/pkg/utils/cpuprofile"
	"github.com/keboola/keboola-as-code/internal/pkg/utils/errors"
	swaggerui "github.com/keboola/keboola-as-code/third_party"
)

const (
	ServiceName       = "templates-api"
	ErrorNamePrefix   = "templates."
	ExceptionIdPrefix = "keboola-templates-"
)

func main() {
	if err := run(); err != nil {
		fmt.Println(errors.PrefixError(err, "fatal error").Error()) // nolint:forbidigo
		os.Exit(1)
	}
}

func run() error {
	ctx, cancel := context.WithCancel(context.Background())
	defer cancel()

	// Load configuration.
	envs, err := env.FromOs()
	if err != nil {
		return errors.Errorf("cannot load envs: %w", err)
	}
	cfg, err := config.Bind(os.Args, envs)
	if errors.Is(err, pflag.ErrHelp) {
		// Stop on --help flag
		return nil
	} else if err != nil {
		return err
	}

	// Create logger.
<<<<<<< HEAD
	logger := log.NewServiceLogger(os.Stderr, cfg.DebugLog).AddPrefix("[templatesApi]")

	// Dump configuration, sensitive values are masked
	dump, err := configmap.NewDumper().Dump(cfg).AsJSON(false)
	if err == nil {
		logger.InfofCtx(ctx, "Configuration: %s", string(dump))
	} else {
		return err
	}
=======
	logger := log.NewServiceLogger(os.Stdout, cfg.DebugLog).WithComponent("templatesApi") // nolint:forbidigo
	logger.Infof(ctx, "Configuration: %s", cfg.Dump())
>>>>>>> 816a1055

	// Start CPU profiling, if enabled.
	if cfg.CPUProfFilePath != "" {
		stop, err := cpuprofile.Start(ctx, cfg.CPUProfFilePath, logger)
		if err != nil {
			return errors.Errorf(`cannot start cpu profiling: %w`, err)
		}
		defer stop()
	}

	// Create process abstraction.
	proc := servicectx.New(servicectx.WithLogger(logger))

	// Setup telemetry
	tel, err := telemetry.New(
		func() (trace.TracerProvider, error) {
			if cfg.Datadog.Enabled {
				return datadog.NewTracerProvider(
					logger, proc,
					tracer.WithRuntimeMetrics(),
					tracer.WithSamplingRules([]tracer.SamplingRule{tracer.RateRule(1.0)}),
					tracer.WithAnalyticsRate(1.0),
					tracer.WithDebugMode(cfg.Datadog.Debug),
				), nil
			}
			return nil, nil
		},
		func() (metric.MeterProvider, error) {
			return prometheus.ServeMetrics(ctx, cfg.Metrics, logger, proc, ServiceName)
		},
	)
	if err != nil {
		return err
	}

	// Create dependencies.
	apiScp, err := dependencies.NewAPIScope(ctx, cfg, proc, logger, tel, os.Stdout, os.Stderr) // nolint:forbidigo
	if err != nil {
		return err
	}

	// Create service.
	svc, err := service.New(ctx, apiScp)
	if err != nil {
		return err
	}

	// Start HTTP server.
<<<<<<< HEAD
	logger.InfofCtx(ctx, "starting Templates API HTTP server, listen-address=%s", cfg.API.Listen)
=======
	logger.Infof(ctx, "starting Templates API HTTP server, listen-address=%s", cfg.ListenAddress)
>>>>>>> 816a1055
	err = httpserver.Start(ctx, apiScp, httpserver.Config{
		ListenAddress:     cfg.API.Listen,
		ErrorNamePrefix:   ErrorNamePrefix,
		ExceptionIDPrefix: ExceptionIdPrefix,
		MiddlewareOptions: []middleware.Option{
			middleware.WithRedactedHeader("X-StorageAPI-Token"),
			middleware.WithPropagators(propagation.TraceContext{}),
			middleware.WithFilter(func(req *http.Request) bool {
				return req.URL.Path != "/health-check"
			}),
		},
		Mount: func(c httpserver.Components) {
			// Create public request deps for each request
			c.Muxer.Use(func(next http.Handler) http.Handler {
				return http.HandlerFunc(func(w http.ResponseWriter, req *http.Request) {
					next.ServeHTTP(w, req.WithContext(context.WithValue(
						req.Context(),
						dependencies.PublicRequestScopeCtxKey, dependencies.NewPublicRequestScope(apiScp, req),
					)))
				})
			})

			// Create server with endpoints
			docsFs := http.FS(openapi.Fs)
			swaggerUiFs := http.FS(swaggerui.SwaggerFS)
			endpoints := templatesGen.NewEndpoints(svc)
			endpoints.Use(middleware.OpenTelemetryExtractEndpoint())
			server := templatesGenSvr.New(endpoints, c.Muxer, c.Decoder, c.Encoder, c.ErrorHandler, c.ErrorFormatter, docsFs, docsFs, docsFs, docsFs, swaggerUiFs)

			// Mount endpoints
			server.Mount(c.Muxer)
			for _, m := range server.Mounts {
				logger.Debugf(ctx, "HTTP %q mounted on %s %s", m.Method, m.Verb, m.Pattern)
			}
		},
	})
	if err != nil {
		return err
	}

	// Wait for the service shutdown.
	proc.WaitForShutdown()
	return nil
}<|MERGE_RESOLUTION|>--- conflicted
+++ resolved
@@ -64,20 +64,15 @@
 	}
 
 	// Create logger.
-<<<<<<< HEAD
-	logger := log.NewServiceLogger(os.Stderr, cfg.DebugLog).AddPrefix("[templatesApi]")
+	logger := log.NewServiceLogger(os.Stdout, cfg.DebugLog).WithComponent("templatesApi") // nolint:forbidigo
 
 	// Dump configuration, sensitive values are masked
 	dump, err := configmap.NewDumper().Dump(cfg).AsJSON(false)
 	if err == nil {
-		logger.InfofCtx(ctx, "Configuration: %s", string(dump))
+		logger.Infof(ctx, "Configuration: %s", string(dump))
 	} else {
 		return err
 	}
-=======
-	logger := log.NewServiceLogger(os.Stdout, cfg.DebugLog).WithComponent("templatesApi") // nolint:forbidigo
-	logger.Infof(ctx, "Configuration: %s", cfg.Dump())
->>>>>>> 816a1055
 
 	// Start CPU profiling, if enabled.
 	if cfg.CPUProfFilePath != "" {
@@ -126,11 +121,7 @@
 	}
 
 	// Start HTTP server.
-<<<<<<< HEAD
-	logger.InfofCtx(ctx, "starting Templates API HTTP server, listen-address=%s", cfg.API.Listen)
-=======
-	logger.Infof(ctx, "starting Templates API HTTP server, listen-address=%s", cfg.ListenAddress)
->>>>>>> 816a1055
+	logger.Infof(ctx, "starting Templates API HTTP server, listen-address=%s", cfg.API.Listen)
 	err = httpserver.Start(ctx, apiScp, httpserver.Config{
 		ListenAddress:     cfg.API.Listen,
 		ErrorNamePrefix:   ErrorNamePrefix,
