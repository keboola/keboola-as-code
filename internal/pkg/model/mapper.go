package model

import (
	"context"

	"github.com/keboola/keboola-as-code/internal/pkg/filesystem"
	"github.com/keboola/keboola-as-code/internal/pkg/utils/errors"
)

const (
	FileTypeJSON               = `json`
	FileTypeJsonnet            = `jsonnet`
	FileTypeMarkdown           = `markdown`
	FileTypeOther              = `other`
	FileKindObjectConfig       = `objectConfig`
	FileKindObjectMeta         = `objectMeta`
	FileKindObjectDescription  = `objectDescription`
	FileKindProjectDescription = `projectDescription`
	FileKindBlockMeta          = `blockMeta`
	FileKindCodeMeta           = `codeMeta`
	FileKindPhaseConfig        = `phaseConfig`
	FileKindTaskConfig         = `taskConfig`
	FileKindNativeCode         = `nativeCode`
	FileKindNativeSharedCode   = `nativeSharedCode`
	FileKindGitKeep            = `gitkeep`
)

type files = filesystem.Files

type FilesToSave struct {
	*files
}

func NewFilesToSave() *FilesToSave {
	return &FilesToSave{files: filesystem.NewFiles()}
}

type FilesLoader struct {
	fsLoader filesystem.FileLoader
	loaded   *filesystem.Files
}

type fileToLoad struct {
	*filesystem.FileDef
	loader   *FilesLoader
	fsLoader filesystem.FileLoader
}

func NewFilesLoader(fsLoader filesystem.FileLoader) *FilesLoader {
	return &FilesLoader{fsLoader: fsLoader, loaded: filesystem.NewFiles()}
}

func (l *FilesLoader) Load(path string) *fileToLoad {
	return &fileToLoad{loader: l, fsLoader: l.fsLoader, FileDef: filesystem.NewFileDef(path)}
}

func (l *FilesLoader) Loaded() []filesystem.File {
	return l.loaded.All()
}

func (l *FilesLoader) GetOneByTag(tag string) filesystem.File {
	return l.loaded.GetOneByTag(tag)
}

func (l *FilesLoader) GetByTag(tag string) []filesystem.File {
	return l.loaded.GetByTag(tag)
}

func (l *FilesLoader) ReadSubDirs(ctx context.Context, fs filesystem.Fs, root string) ([]string, error) {
	return l.fsLoader.ReadSubDirs(ctx, fs, root)
}

func (l *FilesLoader) addLoaded(file filesystem.File) {
	if file == nil {
		panic(errors.New(`file cannot be nil`))
	}
	l.loaded.Add(file)
}

func (f *fileToLoad) SetDescription(v string) *fileToLoad {
	f.FileDef.SetDescription(v)
	return f
}

func (f *fileToLoad) AddTag(tag string) *fileToLoad {
	f.FileDef.AddTag(tag)
	return f
}

func (f *fileToLoad) RemoveTag(tag string) *fileToLoad {
	f.FileDef.RemoveTag(tag)
	return f
}

func (f *fileToLoad) AddMetadata(key string, value any) *fileToLoad {
	f.FileDef.AddMetadata(key, value)
	return f
}

func (f *fileToLoad) RemoveMetadata(key string) *fileToLoad {
	f.FileDef.RemoveMetadata(key)
	return f
}

func (f *fileToLoad) ReadFile(ctx context.Context) (*filesystem.RawFile, error) {
	file, err := f.fsLoader.ReadRawFile(ctx, f.FileDef)
	if err != nil {
		return nil, err
	}
	f.loader.addLoaded(file)
	return file, nil
}

<<<<<<< HEAD
func (f *fileToLoad) ReadJSONFieldsTo(ctx context.Context, target interface{}, tag string) (*filesystem.JSONFile, bool, error) {
	file, tagFound, err := f.fsLoader.ReadJSONFieldsTo(ctx, f.FileDef, target, tag)
=======
func (f *fileToLoad) ReadJSONFieldsTo(target any, tag string) (*filesystem.JSONFile, bool, error) {
	file, tagFound, err := f.fsLoader.ReadJSONFieldsTo(f.FileDef, target, tag)
>>>>>>> 5d75e4e7
	if err != nil {
		return nil, false, err
	}
	if tagFound {
		f.loader.addLoaded(file)
	}
	return file, tagFound, nil
}

<<<<<<< HEAD
func (f *fileToLoad) ReadJSONMapTo(ctx context.Context, target interface{}, tag string) (*filesystem.JSONFile, bool, error) {
	file, tagFound, err := f.fsLoader.ReadJSONMapTo(ctx, f.FileDef, target, tag)
=======
func (f *fileToLoad) ReadJSONMapTo(target any, tag string) (*filesystem.JSONFile, bool, error) {
	file, tagFound, err := f.fsLoader.ReadJSONMapTo(f.FileDef, target, tag)
>>>>>>> 5d75e4e7
	if err != nil {
		return nil, false, err
	}
	if tagFound {
		f.loader.addLoaded(file)
	}
	return file, tagFound, nil
}

<<<<<<< HEAD
func (f *fileToLoad) ReadFileContentTo(ctx context.Context, target interface{}, tag string) (*filesystem.RawFile, bool, error) {
	file, tagFound, err := f.fsLoader.ReadFileContentTo(ctx, f.FileDef, target, tag)
=======
func (f *fileToLoad) ReadFileContentTo(target any, tag string) (*filesystem.RawFile, bool, error) {
	file, tagFound, err := f.fsLoader.ReadFileContentTo(f.FileDef, target, tag)
>>>>>>> 5d75e4e7
	if err != nil {
		return nil, false, err
	}
	if tagFound {
		f.loader.addLoaded(file)
	}
	return file, tagFound, nil
}

func (f *fileToLoad) ReadJSONFile(ctx context.Context) (*filesystem.JSONFile, error) {
	file, err := f.fsLoader.ReadJSONFile(ctx, f.FileDef)
	if err != nil {
		return nil, err
	}
	f.loader.addLoaded(file)
	return file, nil
}

<<<<<<< HEAD
func (f *fileToLoad) ReadJSONFileTo(ctx context.Context, target interface{}) (*filesystem.RawFile, error) {
	file, err := f.fsLoader.ReadJSONFileTo(ctx, f.FileDef, target)
=======
func (f *fileToLoad) ReadJSONFileTo(target any) (*filesystem.RawFile, error) {
	file, err := f.fsLoader.ReadJSONFileTo(f.FileDef, target)
>>>>>>> 5d75e4e7
	if err != nil {
		return nil, err
	}
	f.loader.addLoaded(file)
	return file, nil
}

// LocalLoadRecipe - all items related to the object, when loading from local fs.
type LocalLoadRecipe struct {
	ObjectManifest                // manifest record, eg *ConfigManifest
	Object         Object         // object, eg. Config
	Files          *FilesLoader   // eg. config.json, meta.json, description.md, ...
	Annotations    map[string]any // key/value pairs that can be used by to affect mappers behavior
}

// LocalSaveRecipe - all items related to the object, when saving to local fs.
type LocalSaveRecipe struct {
	ChangedFields  ChangedFields
	ObjectManifest                // manifest record, eg *ConfigManifest
	Object         Object         // object, eg. Config
	Files          *FilesToSave   // eg. config.json, meta.json, description.md, ...
	ToDelete       []string       // paths to delete, on save
	Annotations    map[string]any // key/value pairs that can be used by to affect mappers behavior
}

// RemoteLoadRecipe - all items related to the object, when loading from Storage API.
type RemoteLoadRecipe struct {
	ObjectManifest
	Object      Object
	Annotations map[string]any // key/value pairs that can be used by to affect mappers behavior
}

// RemoteSaveRecipe - all items related to the object, when saving to Storage API.
type RemoteSaveRecipe struct {
	ChangedFields ChangedFields
	ObjectManifest
	Object      Object
	Annotations map[string]any // key/value pairs that can be used by to affect mappers behavior
}

// PersistRecipe contains object to persist.
type PersistRecipe struct {
	ParentKey Key
	Manifest  ObjectManifest
}

type PathsGenerator interface {
	AddRenamed(path RenamedPath)
	RenameEnabled() bool // if true, existing paths will be renamed
}

// OnObjectPathUpdateEvent contains object with updated path.
type OnObjectPathUpdateEvent struct {
	PathsGenerator PathsGenerator
	ObjectState    ObjectState
	Renamed        bool
	OldPath        string
	NewPath        string
}

func NewLocalLoadRecipe(fsLoader filesystem.FileLoader, manifest ObjectManifest, object Object) *LocalLoadRecipe {
	return &LocalLoadRecipe{
		Object:         object,
		ObjectManifest: manifest,
		Files:          NewFilesLoader(fsLoader),
		Annotations:    make(map[string]any),
	}
}

func NewLocalSaveRecipe(manifest ObjectManifest, object Object, changedFields ChangedFields) *LocalSaveRecipe {
	return &LocalSaveRecipe{
		ChangedFields:  changedFields,
		Object:         object,
		ObjectManifest: manifest,
		Files:          NewFilesToSave(),
		Annotations:    make(map[string]any),
	}
}

func NewRemoteLoadRecipe(manifest ObjectManifest, object Object) *RemoteLoadRecipe {
	return &RemoteLoadRecipe{
		Object:         object,
		ObjectManifest: manifest,
		Annotations:    make(map[string]any),
	}
}

func NewRemoteSaveRecipe(manifest ObjectManifest, object Object, changedFields ChangedFields) *RemoteSaveRecipe {
	return &RemoteSaveRecipe{
		ChangedFields:  changedFields,
		Object:         object,
		ObjectManifest: manifest,
		Annotations:    make(map[string]any),
	}
}<|MERGE_RESOLUTION|>--- conflicted
+++ resolved
@@ -111,13 +111,8 @@
 	return file, nil
 }
 
-<<<<<<< HEAD
-func (f *fileToLoad) ReadJSONFieldsTo(ctx context.Context, target interface{}, tag string) (*filesystem.JSONFile, bool, error) {
+func (f *fileToLoad) ReadJSONFieldsTo(ctx context.Context, target any, tag string) (*filesystem.JSONFile, bool, error) {
 	file, tagFound, err := f.fsLoader.ReadJSONFieldsTo(ctx, f.FileDef, target, tag)
-=======
-func (f *fileToLoad) ReadJSONFieldsTo(target any, tag string) (*filesystem.JSONFile, bool, error) {
-	file, tagFound, err := f.fsLoader.ReadJSONFieldsTo(f.FileDef, target, tag)
->>>>>>> 5d75e4e7
 	if err != nil {
 		return nil, false, err
 	}
@@ -127,13 +122,8 @@
 	return file, tagFound, nil
 }
 
-<<<<<<< HEAD
-func (f *fileToLoad) ReadJSONMapTo(ctx context.Context, target interface{}, tag string) (*filesystem.JSONFile, bool, error) {
+func (f *fileToLoad) ReadJSONMapTo(ctx context.Context, target any, tag string) (*filesystem.JSONFile, bool, error) {
 	file, tagFound, err := f.fsLoader.ReadJSONMapTo(ctx, f.FileDef, target, tag)
-=======
-func (f *fileToLoad) ReadJSONMapTo(target any, tag string) (*filesystem.JSONFile, bool, error) {
-	file, tagFound, err := f.fsLoader.ReadJSONMapTo(f.FileDef, target, tag)
->>>>>>> 5d75e4e7
 	if err != nil {
 		return nil, false, err
 	}
@@ -143,13 +133,8 @@
 	return file, tagFound, nil
 }
 
-<<<<<<< HEAD
-func (f *fileToLoad) ReadFileContentTo(ctx context.Context, target interface{}, tag string) (*filesystem.RawFile, bool, error) {
+func (f *fileToLoad) ReadFileContentTo(ctx context.Context, target any, tag string) (*filesystem.RawFile, bool, error) {
 	file, tagFound, err := f.fsLoader.ReadFileContentTo(ctx, f.FileDef, target, tag)
-=======
-func (f *fileToLoad) ReadFileContentTo(target any, tag string) (*filesystem.RawFile, bool, error) {
-	file, tagFound, err := f.fsLoader.ReadFileContentTo(f.FileDef, target, tag)
->>>>>>> 5d75e4e7
 	if err != nil {
 		return nil, false, err
 	}
@@ -168,13 +153,8 @@
 	return file, nil
 }
 
-<<<<<<< HEAD
-func (f *fileToLoad) ReadJSONFileTo(ctx context.Context, target interface{}) (*filesystem.RawFile, error) {
+func (f *fileToLoad) ReadJSONFileTo(ctx context.Context, target any) (*filesystem.RawFile, error) {
 	file, err := f.fsLoader.ReadJSONFileTo(ctx, f.FileDef, target)
-=======
-func (f *fileToLoad) ReadJSONFileTo(target any) (*filesystem.RawFile, error) {
-	file, err := f.fsLoader.ReadJSONFileTo(f.FileDef, target)
->>>>>>> 5d75e4e7
 	if err != nil {
 		return nil, err
 	}
