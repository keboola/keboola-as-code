--- conflicted
+++ resolved
@@ -35,13 +35,8 @@
 	} else {
 		// Get host from options (ENV/flag)
 		host = opts.GetString(options.StorageAPIHostOpt)
-<<<<<<< HEAD
 		if opts.KeySetBy(options.StorageAPIHostOpt) == configmap.SetByEnv {
-			baseScp.Logger().InfofCtx(ctx, `Storage API host "%s" set from ENV.`, host)
-=======
-		if opts.KeySetBy(options.StorageAPIHostOpt) == cliconfig.SetByEnv {
 			baseScp.Logger().Infof(ctx, `Storage API host "%s" set from ENV.`, host)
->>>>>>> 816a1055
 		}
 	}
 
