--- conflicted
+++ resolved
@@ -34,13 +34,8 @@
 	result, _ := d.prompt.Editor("md", &prompt.Question{
 		Description: `Please complete the user inputs specification.`,
 		Default:     d.defaultValue(),
-<<<<<<< HEAD
-		Validator: func(val interface{}) error {
+		Validator: func(val any) error {
 			_, err := d.parse(ctx, val.(string))
-=======
-		Validator: func(val any) error {
-			_, err := d.parse(val.(string))
->>>>>>> 5d75e4e7
 			if err != nil {
 				// Print errors to new line
 				return errors.PrefixError(err, "\n")
