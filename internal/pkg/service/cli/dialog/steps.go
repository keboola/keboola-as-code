--- conflicted
+++ resolved
@@ -26,13 +26,8 @@
 	result, _ := d.prompt.Editor("md", &prompt.Question{
 		Description: `Please define steps and groups for user inputs specification.`,
 		Default:     d.defaultValue(),
-<<<<<<< HEAD
-		Validator: func(val interface{}) error {
+		Validator: func(val any) error {
 			if _, err := d.parse(ctx, val.(string)); err != nil {
-=======
-		Validator: func(val any) error {
-			if _, err := d.parse(val.(string)); err != nil {
->>>>>>> 5d75e4e7
 				// Print errors to new line
 				return errors.PrefixError(err, "\n")
 			}
