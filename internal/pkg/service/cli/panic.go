--- conflicted
+++ resolved
@@ -30,17 +30,10 @@
 
 Thank you kindly!`
 
-<<<<<<< HEAD
-func ProcessPanic(ctx context.Context, err interface{}, logger log.Logger, logFilePath string) int {
+func ProcessPanic(ctx context.Context, err any, logger log.Logger, logFilePath string) int {
 	logger.DebugfCtx(ctx, "Unexpected panic: %s", err)
 	logger.DebugfCtx(ctx, "Trace:\n"+string(debug.Stack()))
 	logger.InfoCtx(ctx, panicMessage(logFilePath))
-=======
-func ProcessPanic(err any, logger log.Logger, logFilePath string) int {
-	logger.Debugf("Unexpected panic: %s", err)
-	logger.Debugf("Trace:\n" + string(debug.Stack()))
-	logger.Info(panicMessage(logFilePath))
->>>>>>> 5d75e4e7
 	return 1
 }
 
