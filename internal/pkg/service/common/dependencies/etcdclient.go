--- conflicted
+++ resolved
@@ -24,12 +24,7 @@
 	ctx, span := baseScp.Telemetry().Tracer().Start(ctx, "keboola.go.common.dependencies.NewEtcdClientScope")
 	defer span.End(&err)
 
-<<<<<<< HEAD
-	client, err := etcdclient.New(ctx, baseScp.Process(), baseScp.Telemetry(), baseScp.Logger(), cfg)
-=======
-	opts = append(opts, etcdclient.WithLogger(baseScp.Logger()))
-	client, err := etcdclient.New(ctx, baseScp.Process(), baseScp.Telemetry(), baseScp.Stderr(), credentials, opts...)
->>>>>>> 816a1055
+	client, err := etcdclient.New(ctx, baseScp.Process(), baseScp.Telemetry(), baseScp.Logger(), baseScp.Stderr(), cfg)
 	if err != nil {
 		return nil, err
 	}
