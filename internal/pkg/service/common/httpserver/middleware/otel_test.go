package middleware_test

import (
	"context"
	"fmt"
	"io"
	"net/http"
	"net/http/httptest"
	"strings"
	"testing"

	"github.com/dimfeld/httptreemux/v5"
	"github.com/stretchr/testify/assert"
	"go.opentelemetry.io/otel/attribute"
	"go.opentelemetry.io/otel/codes"
	"go.opentelemetry.io/otel/sdk/metric/metricdata"
	"go.opentelemetry.io/otel/sdk/trace"
	"go.opentelemetry.io/otel/sdk/trace/tracetest"
	otelTrace "go.opentelemetry.io/otel/trace"
	goa "goa.design/goa/v3/pkg"

	"github.com/keboola/keboola-as-code/internal/pkg/service/common/httpserver/middleware"
	"github.com/keboola/keboola-as-code/internal/pkg/telemetry"
)

const (
	responseContent = "some response"
)

<<<<<<< HEAD
type MiddlewareTest struct {
	middlewareWrapper func(handler http.Handler, tel telemetry.Telemetry, cfg middleware.Config) http.Handler
	expectedMetrics   []metricdata.Metrics
=======
func TestOpenTelemetryMiddleware(t *testing.T) {
	t.Parallel()

	// Setup tracing
	tel := telemetry.NewForTest(t)

	// Create muxer
	mux := httptreemux.NewContextMux()
	mux.UseHandler(middleware.OpenTelemetryExtractRoute())
	cfg := middleware.NewConfig(
		middleware.WithRedactedRouteParam("secret1"),
		middleware.WithRedactedQueryParam("secret2"),
		middleware.WithRedactedHeader("X-StorageAPI-Token"),
		middleware.WithFilter(func(req *http.Request) bool {
			return req.URL.Path != "/api/ignored-all"
		}),
		middleware.WithFilterTracing(func(req *http.Request) bool {
			return req.URL.Path != "/api/ignored-tracing"
		}),
	)
	handler := middleware.Wrap(
		mux,
		middleware.RequestInfo(),
		middleware.Filter(cfg),
		middleware.OpenTelemetry(tel.TracerProvider(), tel.MeterProvider(), cfg),
	)

	// Create group
	grp := mux.NewGroup("/api")

	// Register ignored routes
	grp.GET("/ignored-all", func(w http.ResponseWriter, req *http.Request) {
		_, span := tel.Tracer().Start(req.Context(), "my-ignored-span-1")
		span.End(nil)
		w.WriteHeader(http.StatusOK)
		_, _ = w.Write([]byte(responseContent))
	})
	grp.GET("/ignored-tracing", func(w http.ResponseWriter, req *http.Request) {
		_, span := tel.Tracer().Start(req.Context(), "my-ignored-span-2")
		span.End(nil)
		w.WriteHeader(http.StatusOK)
		_, _ = w.Write([]byte(responseContent))
	})

	// Simulate Goa framework
	grp.UseHandler(func(next http.Handler) http.Handler {
		return http.HandlerFunc(func(w http.ResponseWriter, req *http.Request) {
			// Add fake Goa metadata
			ctx := req.Context()
			ctx = context.WithValue(ctx, goa.ServiceKey, "MyService")
			ctx = context.WithValue(ctx, goa.MethodKey, "MyEndpoint")

			// Apply middleware to nop Goa endpoint
			goaEndpoint := func(ctx context.Context, request any) (any, error) { return nil, nil }
			goaEndpoint = middleware.OpenTelemetryExtractEndpoint()(goaEndpoint)

			// Invoke nop endpoint
			_, err := goaEndpoint(ctx, nil)
			assert.NoError(t, err)

			next.ServeHTTP(w, req.WithContext(ctx))
		})
	})

	// Register endpoint
	grp.POST("/item/:id/:secret1", func(w http.ResponseWriter, req *http.Request) {
		w.WriteHeader(http.StatusInternalServerError)
		_, _ = w.Write([]byte(responseContent))
	})

	// Create request
	rec := httptest.NewRecorder()
	body := io.NopCloser(strings.NewReader("some body"))
	req := httptest.NewRequest("POST", "/api/item/123/my-secret-1?foo=bar&secret2=my-secret-2", body)
	req.Header.Set("User-Agent", "my-user-agent")
	req.Header.Set("X-StorageAPI-Token", "my-token")

	// Send request
	handler.ServeHTTP(rec, req)
	assert.Equal(t, http.StatusInternalServerError, rec.Code)
	assert.Equal(t, responseContent, rec.Body.String())

	// Send ignored requests
	rec = httptest.NewRecorder()
	handler.ServeHTTP(rec, httptest.NewRequest("GET", "/api/ignored-all", nil))
	assert.Equal(t, http.StatusOK, rec.Code)
	assert.Equal(t, responseContent, rec.Body.String())
	rec = httptest.NewRecorder()
	handler.ServeHTTP(rec, httptest.NewRequest("GET", "/api/ignored-tracing", nil))
	assert.Equal(t, http.StatusOK, rec.Code)
	assert.Equal(t, responseContent, rec.Body.String())

	// Assert
	tel.AssertSpans(t, expectedSpans(tel), telemetry.WithSpanAttributeMapper(func(attr attribute.KeyValue) attribute.KeyValue {
		if attr.Key == "http.request_id" && len(attr.Value.AsString()) > 0 {
			return attribute.String(string(attr.Key), "<dynamic>")
		}
		if attr.Key == "http.response.header.x-request-id" && len(attr.Value.AsString()) > 0 {
			return attribute.String(string(attr.Key), "<dynamic>")
		}
		return attr
	}))
	tel.AssertMetrics(t, expectedMetrics(), telemetry.WithDataPointSortKey(func(attrs attribute.Set) string {
		status, _ := attrs.Value("http.status_code")
		url, _ := attrs.Value("http.route")
		return fmt.Sprintf("%d:%s", status.AsInt64(), url.AsString())
	}))
}

func expectedSpans(tel telemetry.ForTest) tracetest.SpanStubs {
	req1Context := otelTrace.NewSpanContext(otelTrace.SpanContextConfig{
		TraceID:    tel.TraceID(1),
		SpanID:     tel.SpanID(1),
		TraceFlags: otelTrace.FlagsSampled,
	})
	return tracetest.SpanStubs{
		{
			Name:        "http.server.request",
			SpanKind:    otelTrace.SpanKindServer,
			SpanContext: req1Context,
			Status: trace.Status{
				Code:        codes.Error,
				Description: "",
			},
			Attributes: []attribute.KeyValue{
				attribute.String("http.method", "POST"),
				attribute.String("http.scheme", "http"),
				attribute.String("net.host.name", "example.com"),
				attribute.String("net.sock.peer.addr", "192.0.2.1"),
				attribute.Int("net.sock.peer.port", 1234),
				attribute.String("user_agent.original", "my-user-agent"),
				attribute.String("http.target", "/api/item/123/****"),
				attribute.String("net.protocol.version", "1.1"),
				attribute.String("http.request_id", "<dynamic>"),
				attribute.String("span.kind", "server"),
				attribute.String("span.type", "web"),
				attribute.String("http.query.foo", "bar"),
				attribute.String("http.query.secret2", "****"),
				attribute.String("http.header.x-storageapi-token", "****"),
				attribute.String("resource.name", "/api/item/:id/:secret1 MyEndpoint"),
				attribute.String("http.route", "/api/item/:id/:secret1"),
				attribute.String("http.route_param.id", "123"),
				attribute.String("http.route_param.secret1", "****"),
				attribute.String("endpoint.service", "MyService"),
				attribute.String("endpoint.name", "MyEndpoint"),
				attribute.String("endpoint.name_full", "MyService.MyEndpoint"),
				attribute.String("http.response.header.x-request-id", "<dynamic>"),
				attribute.Int("http.wrote_bytes", len(responseContent)),
				attribute.Int("http.status_code", http.StatusInternalServerError),
			},
		},
	}
>>>>>>> b4fe29c4
}

func middlewareTests() []MiddlewareTest {
	req1Attrs := attribute.NewSet(
		attribute.String("http.method", "GET"),
		attribute.String("http.scheme", "http"),
		attribute.String("net.host.name", "example.com"),
		attribute.String("http.route", "/api/ignored-tracing"),
		attribute.Int("http.status_code", http.StatusOK),
		attribute.String("endpoint.name", "/api/ignored-tracing"),
	)
	req2Attrs := attribute.NewSet(
		attribute.String("http.method", "POST"),
		attribute.String("http.scheme", "http"),
		attribute.String("net.host.name", "example.com"),
		attribute.String("http.route", "/api/item/:id/:secret1"),
		attribute.Int("http.status_code", http.StatusInternalServerError),
		attribute.String("endpoint.name", "my-endpoint"),
	)
	basicMetrics := []metricdata.Metrics{
		{
			Name:        "keboola.go.http.server.request.size",
			Description: "Measures the size of HTTP request messages.",
			Unit:        "By",
			Data: metricdata.Sum[int64]{
				Temporality: 1,
				IsMonotonic: true, // counter
				DataPoints: []metricdata.DataPoint[int64]{
					{Value: 0, Attributes: req1Attrs},
					{Value: 0, Attributes: req2Attrs},
				},
			},
		},
		{
			Name:        "keboola.go.http.server.response.size",
			Description: "Measures the size of HTTP response messages.",
			Unit:        "By",
			Data: metricdata.Sum[int64]{
				Temporality: 1,
				IsMonotonic: true, // counter
				DataPoints: []metricdata.DataPoint[int64]{
					{Value: int64(len(responseContent)), Attributes: req1Attrs},
					{Value: int64(len(responseContent)), Attributes: req2Attrs},
				},
			},
		},
		{
			Name:        "keboola.go.http.server.duration",
			Description: "Measures the duration of inbound HTTP requests.",
			Unit:        "ms",
			Data: metricdata.Histogram[float64]{
				Temporality: 1,
				DataPoints: []metricdata.HistogramDataPoint[float64]{
					{
						Count:      1,
						Bounds:     []float64{0, 5, 10, 25, 50, 75, 100, 250, 500, 750, 1000, 2500, 5000, 7500, 10000},
						Attributes: req1Attrs,
					},
					{
						Count:      1,
						Bounds:     []float64{0, 5, 10, 25, 50, 75, 100, 250, 500, 750, 1000, 2500, 5000, 7500, 10000},
						Attributes: req2Attrs,
					},
				},
			},
		},
	}

	apdexReq1Attrs := attribute.NewSet(
		attribute.String("http.route", "/api/ignored-tracing"),
		attribute.String("endpoint.name", "/api/ignored-tracing"),
	)
	apdexReq2Attrs := attribute.NewSet(
		attribute.String("http.route", "/api/item/:id/:secret1"),
		attribute.String("endpoint.name", "my-endpoint"),
	)
	apdexMetrics := []metricdata.Metrics{
		{
			Name:        "keboola_go_http_server_apdex_count",
			Description: "",
			Data: metricdata.Sum[int64]{
				Temporality: 1,
				IsMonotonic: true,
				DataPoints: []metricdata.DataPoint[int64]{
					{Value: 1, Attributes: apdexReq1Attrs},
					{Value: 1, Attributes: apdexReq2Attrs},
				},
			},
		},
		{
			Name:        "keboola_go_http_server_apdex_500_sum",
			Description: "",
			Data: metricdata.Sum[float64]{
				Temporality: 1,
				IsMonotonic: true,
				DataPoints: []metricdata.DataPoint[float64]{
					// status code = 200, duration OK, apdex=1
					{Value: 1, Attributes: apdexReq1Attrs},
					// status code = 500, apdex=0
					{Value: 0, Attributes: apdexReq2Attrs},
				},
			},
		},
		{
			Name:        "keboola_go_http_server_apdex_1000_sum",
			Description: "",
			Data: metricdata.Sum[float64]{
				Temporality: 1,
				IsMonotonic: true,
				DataPoints: []metricdata.DataPoint[float64]{
					// status code = 200, duration OK, apdex=1
					{Value: 1, Attributes: apdexReq1Attrs},
					// status code = 500, apdex=0
					{Value: 0, Attributes: apdexReq2Attrs},
				},
			},
		},
		{
			Name:        "keboola_go_http_server_apdex_2000_sum",
			Description: "",
			Data: metricdata.Sum[float64]{
				Temporality: 1,
				IsMonotonic: true,
				DataPoints: []metricdata.DataPoint[float64]{
					// status code = 200, duration OK, apdex=1
					{Value: 1, Attributes: apdexReq1Attrs},
					// status code = 500, apdex=0
					{Value: 0, Attributes: apdexReq2Attrs},
				},
			},
		},
	}

	// TMP: Use slices.Concat after updating to Go 1.22
	allMetrics := []metricdata.Metrics{}
	allMetrics = append(allMetrics, basicMetrics...)
	allMetrics = append(allMetrics, apdexMetrics...)

	return []MiddlewareTest{
		{
			middlewareWrapper: func(handler http.Handler, tel telemetry.Telemetry, cfg middleware.Config) http.Handler {
				return middleware.Wrap(
					handler,
					middleware.RequestInfo(),
					middleware.Filter(cfg),
					middleware.OpenTelemetry(tel.TracerProvider(), tel.MeterProvider(), cfg),
				)
			},
			expectedMetrics: basicMetrics,
		},
		{
			middlewareWrapper: func(handler http.Handler, tel telemetry.Telemetry, cfg middleware.Config) http.Handler {
				return middleware.Wrap(
					handler,
					middleware.RequestInfo(),
					middleware.Filter(cfg),
					middleware.OpenTelemetry(tel.TracerProvider(), tel.MeterProvider(), cfg),
					middleware.OpenTelemetryApdex(tel.MeterProvider()),
				)
			},
			expectedMetrics: allMetrics,
		},
	}
}

func TestOpenTelemetryMiddleware(t *testing.T) {
	t.Parallel()

	for _, tt := range middlewareTests() {
		// Setup tracing
		tel := telemetry.NewForTest(t)

		// Create muxer
		mux := httptreemux.NewContextMux()
		mux.UseHandler(middleware.OpenTelemetryExtractRoute())
		cfg := middleware.NewConfig(
			middleware.WithRedactedRouteParam("secret1"),
			middleware.WithRedactedQueryParam("secret2"),
			middleware.WithRedactedHeader("X-StorageAPI-Token"),
			middleware.WithFilter(func(req *http.Request) bool {
				return req.URL.Path != "/api/ignored-all"
			}),
			middleware.WithFilterTracing(func(req *http.Request) bool {
				return req.URL.Path != "/api/ignored-tracing"
			}),
		)

		// Create group
		grp := mux.NewGroup("/api")

		// Register ignored routes
		grp.GET("/ignored-all", func(w http.ResponseWriter, req *http.Request) {
			_, span := tel.Tracer().Start(req.Context(), "my-ignored-span-1")
			span.End(nil)
			w.WriteHeader(http.StatusOK)
			_, _ = w.Write([]byte(responseContent))
		})
		grp.GET("/ignored-tracing", func(w http.ResponseWriter, req *http.Request) {
			_, span := tel.Tracer().Start(req.Context(), "my-ignored-span-2")
			span.End(nil)
			w.WriteHeader(http.StatusOK)
			_, _ = w.Write([]byte(responseContent))
		})

		// Simulate Goa framework
		grp.UseHandler(func(next http.Handler) http.Handler {
			return http.HandlerFunc(func(w http.ResponseWriter, req *http.Request) {
				// Add fake Goa metadata
				ctx := req.Context()
				ctx = context.WithValue(ctx, goa.ServiceKey, "MyService")
				ctx = context.WithValue(ctx, goa.MethodKey, "MyEndpoint")

				// Apply middleware to nop Goa endpoint
				goaEndpoint := func(ctx context.Context, request any) (any, error) { return nil, nil }
				goaEndpoint = middleware.OpenTelemetryExtractEndpoint()(goaEndpoint)

				// Invoke nop endpoint
				_, err := goaEndpoint(ctx, nil)
				assert.NoError(t, err)

				next.ServeHTTP(w, req.WithContext(ctx))
			})
		})

		// Register endpoint
		grp.POST("/item/:id/:secret1", func(w http.ResponseWriter, req *http.Request) {
			w.WriteHeader(http.StatusInternalServerError)
			_, _ = w.Write([]byte(responseContent))
		})

		// Create request
		rec := httptest.NewRecorder()
		body := io.NopCloser(strings.NewReader("some body"))
		req := httptest.NewRequest("POST", "/api/item/123/my-secret-1?foo=bar&secret2=my-secret-2", body)
		req.Header.Set("User-Agent", "my-user-agent")
		req.Header.Set("X-StorageAPI-Token", "my-token")

		// Request handler
		handler := tt.middlewareWrapper(mux, tel, cfg)

		// Send request
		handler.ServeHTTP(rec, req)
		assert.Equal(t, http.StatusInternalServerError, rec.Code)
		assert.Equal(t, responseContent, rec.Body.String())

		// Send ignored requests
		rec = httptest.NewRecorder()
		handler.ServeHTTP(rec, httptest.NewRequest("GET", "/api/ignored-all", nil))
		assert.Equal(t, http.StatusOK, rec.Code)
		assert.Equal(t, responseContent, rec.Body.String())
		rec = httptest.NewRecorder()
		handler.ServeHTTP(rec, httptest.NewRequest("GET", "/api/ignored-tracing", nil))
		assert.Equal(t, http.StatusOK, rec.Code)
		assert.Equal(t, responseContent, rec.Body.String())

		// Assert
		tel.AssertSpans(t, expectedSpans(tel), telemetry.WithSpanAttributeMapper(func(attr attribute.KeyValue) attribute.KeyValue {
			if attr.Key == "http.request_id" && len(attr.Value.AsString()) > 0 {
				return attribute.String(string(attr.Key), "<dynamic>")
			}
			if attr.Key == "http.response.header.x-request-id" && len(attr.Value.AsString()) > 0 {
				return attribute.String(string(attr.Key), "<dynamic>")
			}
			return attr
		}))
		tel.AssertMetrics(t, tt.expectedMetrics, telemetry.WithDataPointSortKey(func(attrs attribute.Set) string {
			status, _ := attrs.Value("http.status_code")
			url, _ := attrs.Value("http.route")
			return fmt.Sprintf("%d:%s", status.AsInt64(), url.AsString())
		}))
	}
}

func expectedSpans(tel telemetry.ForTest) tracetest.SpanStubs {
	req1Context := otelTrace.NewSpanContext(otelTrace.SpanContextConfig{
		TraceID:    tel.TraceID(1),
		SpanID:     tel.SpanID(1),
		TraceFlags: otelTrace.FlagsSampled,
	})
	return tracetest.SpanStubs{
		{
			Name:        "http.server.request",
			SpanKind:    otelTrace.SpanKindServer,
			SpanContext: req1Context,
			Status: trace.Status{
				Code:        codes.Error,
				Description: "",
			},
			Attributes: []attribute.KeyValue{
				attribute.String("http.method", "POST"),
				attribute.String("http.scheme", "http"),
				attribute.String("http.flavor", "1.1"),
				attribute.String("net.host.name", "example.com"),
				attribute.String("net.sock.peer.addr", "192.0.2.1"),
				attribute.Int("net.sock.peer.port", 1234),
				attribute.String("http.user_agent", "my-user-agent"),
				attribute.String("http.request_id", "<dynamic>"),
				attribute.String("span.kind", "server"),
				attribute.String("span.type", "web"),
				attribute.String("http.query.foo", "bar"),
				attribute.String("http.query.secret2", "****"),
				attribute.String("http.header.x-storageapi-token", "****"),
				attribute.String("resource.name", "/api/item/:id/:secret1 MyEndpoint"),
				attribute.String("http.route", "/api/item/:id/:secret1"),
				attribute.String("http.route_param.id", "123"),
				attribute.String("http.route_param.secret1", "****"),
				attribute.String("endpoint.service", "MyService"),
				attribute.String("endpoint.name", "MyEndpoint"),
				attribute.String("endpoint.name_full", "MyService.MyEndpoint"),
				attribute.String("http.response.header.x-request-id", "<dynamic>"),
				attribute.Int("http.wrote_bytes", len(responseContent)),
				attribute.Int("http.status_code", http.StatusInternalServerError),
			},
		},
	}
}<|MERGE_RESOLUTION|>--- conflicted
+++ resolved
@@ -27,118 +27,278 @@
 	responseContent = "some response"
 )
 
-<<<<<<< HEAD
 type MiddlewareTest struct {
 	middlewareWrapper func(handler http.Handler, tel telemetry.Telemetry, cfg middleware.Config) http.Handler
 	expectedMetrics   []metricdata.Metrics
-=======
+}
+
+func middlewareTests() []MiddlewareTest {
+	req1Attrs := attribute.NewSet(
+		attribute.String("http.method", "GET"),
+		attribute.String("http.scheme", "http"),
+		attribute.String("net.host.name", "example.com"),
+		attribute.String("http.route", "/api/ignored-tracing"),
+		attribute.Int("http.status_code", http.StatusOK),
+		attribute.String("endpoint.name", "/api/ignored-tracing"),
+	)
+	req2Attrs := attribute.NewSet(
+		attribute.String("http.method", "POST"),
+		attribute.String("http.scheme", "http"),
+		attribute.String("net.host.name", "example.com"),
+		attribute.String("http.route", "/api/item/:id/:secret1"),
+		attribute.Int("http.status_code", http.StatusInternalServerError),
+		attribute.String("endpoint.name", "my-endpoint"),
+	)
+	basicMetrics := []metricdata.Metrics{
+		{
+			Name:        "keboola.go.http.server.request_content_length",
+			Description: "",
+			Data: metricdata.Sum[int64]{
+				Temporality: 1,
+				IsMonotonic: true, // counter
+				DataPoints: []metricdata.DataPoint[int64]{
+					{Value: 0, Attributes: req1Attrs},
+					{Value: 0, Attributes: req2Attrs},
+				},
+			},
+		},
+		{
+			Name:        "keboola.go.http.server.response_content_length",
+			Description: "",
+			Data: metricdata.Sum[int64]{
+				Temporality: 1,
+				IsMonotonic: true, // counter
+				DataPoints: []metricdata.DataPoint[int64]{
+					{Value: int64(len(responseContent)), Attributes: req1Attrs},
+					{Value: int64(len(responseContent)), Attributes: req2Attrs},
+				},
+			},
+		},
+		{
+			Name:        "keboola.go.http.server.duration",
+			Description: "",
+			Unit:        "",
+			Data: metricdata.Histogram[float64]{
+				Temporality: 1,
+				DataPoints: []metricdata.HistogramDataPoint[float64]{
+					{
+						Count:      1,
+						Bounds:     []float64{0, 5, 10, 25, 50, 75, 100, 250, 500, 750, 1000, 2500, 5000, 7500, 10000},
+						Attributes: req1Attrs,
+					},
+					{
+						Count:      1,
+						Bounds:     []float64{0, 5, 10, 25, 50, 75, 100, 250, 500, 750, 1000, 2500, 5000, 7500, 10000},
+						Attributes: req2Attrs,
+					},
+				},
+			},
+		},
+	}
+
+	apdexReq1Attrs := attribute.NewSet(
+		attribute.String("http.route", "/api/ignored-tracing"),
+		attribute.String("endpoint.name", "/api/ignored-tracing"),
+	)
+	apdexReq2Attrs := attribute.NewSet(
+		attribute.String("http.route", "/api/item/:id/:secret1"),
+		attribute.String("endpoint.name", "my-endpoint"),
+	)
+	apdexMetrics := []metricdata.Metrics{
+		{
+			Name:        "keboola_go_http_server_apdex_count",
+			Description: "",
+			Data: metricdata.Sum[int64]{
+				Temporality: 1,
+				IsMonotonic: true,
+				DataPoints: []metricdata.DataPoint[int64]{
+					{Value: 1, Attributes: apdexReq1Attrs},
+					{Value: 1, Attributes: apdexReq2Attrs},
+				},
+			},
+		},
+		{
+			Name:        "keboola_go_http_server_apdex_500_sum",
+			Description: "",
+			Data: metricdata.Sum[float64]{
+				Temporality: 1,
+				IsMonotonic: true,
+				DataPoints: []metricdata.DataPoint[float64]{
+					// status code = 200, duration OK, apdex=1
+					{Value: 1, Attributes: apdexReq1Attrs},
+					// status code = 500, apdex=0
+					{Value: 0, Attributes: apdexReq2Attrs},
+				},
+			},
+		},
+		{
+			Name:        "keboola_go_http_server_apdex_1000_sum",
+			Description: "",
+			Data: metricdata.Sum[float64]{
+				Temporality: 1,
+				IsMonotonic: true,
+				DataPoints: []metricdata.DataPoint[float64]{
+					// status code = 200, duration OK, apdex=1
+					{Value: 1, Attributes: apdexReq1Attrs},
+					// status code = 500, apdex=0
+					{Value: 0, Attributes: apdexReq2Attrs},
+				},
+			},
+		},
+		{
+			Name:        "keboola_go_http_server_apdex_2000_sum",
+			Description: "",
+			Data: metricdata.Sum[float64]{
+				Temporality: 1,
+				IsMonotonic: true,
+				DataPoints: []metricdata.DataPoint[float64]{
+					// status code = 200, duration OK, apdex=1
+					{Value: 1, Attributes: apdexReq1Attrs},
+					// status code = 500, apdex=0
+					{Value: 0, Attributes: apdexReq2Attrs},
+				},
+			},
+		},
+	}
+
+	// TMP: Use slices.Concat after updating to Go 1.22
+	allMetrics := []metricdata.Metrics{}
+	allMetrics = append(allMetrics, basicMetrics...)
+	allMetrics = append(allMetrics, apdexMetrics...)
+
+	return []MiddlewareTest{
+		{
+			middlewareWrapper: func(handler http.Handler, tel telemetry.Telemetry, cfg middleware.Config) http.Handler {
+				return middleware.Wrap(
+					handler,
+					middleware.RequestInfo(),
+					middleware.Filter(cfg),
+					middleware.OpenTelemetry(tel.TracerProvider(), tel.MeterProvider(), cfg),
+				)
+			},
+			expectedMetrics: basicMetrics,
+		},
+		{
+			middlewareWrapper: func(handler http.Handler, tel telemetry.Telemetry, cfg middleware.Config) http.Handler {
+				return middleware.Wrap(
+					handler,
+					middleware.RequestInfo(),
+					middleware.Filter(cfg),
+					middleware.OpenTelemetry(tel.TracerProvider(), tel.MeterProvider(), cfg),
+					middleware.OpenTelemetryApdex(tel.MeterProvider()),
+				)
+			},
+			expectedMetrics: allMetrics,
+		},
+	}
+}
+
 func TestOpenTelemetryMiddleware(t *testing.T) {
 	t.Parallel()
 
-	// Setup tracing
-	tel := telemetry.NewForTest(t)
-
-	// Create muxer
-	mux := httptreemux.NewContextMux()
-	mux.UseHandler(middleware.OpenTelemetryExtractRoute())
-	cfg := middleware.NewConfig(
-		middleware.WithRedactedRouteParam("secret1"),
-		middleware.WithRedactedQueryParam("secret2"),
-		middleware.WithRedactedHeader("X-StorageAPI-Token"),
-		middleware.WithFilter(func(req *http.Request) bool {
-			return req.URL.Path != "/api/ignored-all"
-		}),
-		middleware.WithFilterTracing(func(req *http.Request) bool {
-			return req.URL.Path != "/api/ignored-tracing"
-		}),
-	)
-	handler := middleware.Wrap(
-		mux,
-		middleware.RequestInfo(),
-		middleware.Filter(cfg),
-		middleware.OpenTelemetry(tel.TracerProvider(), tel.MeterProvider(), cfg),
-	)
-
-	// Create group
-	grp := mux.NewGroup("/api")
-
-	// Register ignored routes
-	grp.GET("/ignored-all", func(w http.ResponseWriter, req *http.Request) {
-		_, span := tel.Tracer().Start(req.Context(), "my-ignored-span-1")
-		span.End(nil)
-		w.WriteHeader(http.StatusOK)
-		_, _ = w.Write([]byte(responseContent))
-	})
-	grp.GET("/ignored-tracing", func(w http.ResponseWriter, req *http.Request) {
-		_, span := tel.Tracer().Start(req.Context(), "my-ignored-span-2")
-		span.End(nil)
-		w.WriteHeader(http.StatusOK)
-		_, _ = w.Write([]byte(responseContent))
-	})
-
-	// Simulate Goa framework
-	grp.UseHandler(func(next http.Handler) http.Handler {
-		return http.HandlerFunc(func(w http.ResponseWriter, req *http.Request) {
-			// Add fake Goa metadata
-			ctx := req.Context()
-			ctx = context.WithValue(ctx, goa.ServiceKey, "MyService")
-			ctx = context.WithValue(ctx, goa.MethodKey, "MyEndpoint")
-
-			// Apply middleware to nop Goa endpoint
-			goaEndpoint := func(ctx context.Context, request any) (any, error) { return nil, nil }
-			goaEndpoint = middleware.OpenTelemetryExtractEndpoint()(goaEndpoint)
-
-			// Invoke nop endpoint
-			_, err := goaEndpoint(ctx, nil)
-			assert.NoError(t, err)
-
-			next.ServeHTTP(w, req.WithContext(ctx))
+	for _, tt := range middlewareTests() {
+		// Setup tracing
+		tel := telemetry.NewForTest(t)
+
+		// Create muxer
+		mux := httptreemux.NewContextMux()
+		mux.UseHandler(middleware.OpenTelemetryExtractRoute())
+		cfg := middleware.NewConfig(
+			middleware.WithRedactedRouteParam("secret1"),
+			middleware.WithRedactedQueryParam("secret2"),
+			middleware.WithRedactedHeader("X-StorageAPI-Token"),
+			middleware.WithFilter(func(req *http.Request) bool {
+				return req.URL.Path != "/api/ignored-all"
+			}),
+			middleware.WithFilterTracing(func(req *http.Request) bool {
+				return req.URL.Path != "/api/ignored-tracing"
+			}),
+		)
+
+		// Create group
+		grp := mux.NewGroup("/api")
+
+		// Register ignored routes
+		grp.GET("/ignored-all", func(w http.ResponseWriter, req *http.Request) {
+			_, span := tel.Tracer().Start(req.Context(), "my-ignored-span-1")
+			span.End(nil)
+			w.WriteHeader(http.StatusOK)
+			_, _ = w.Write([]byte(responseContent))
 		})
-	})
-
-	// Register endpoint
-	grp.POST("/item/:id/:secret1", func(w http.ResponseWriter, req *http.Request) {
-		w.WriteHeader(http.StatusInternalServerError)
-		_, _ = w.Write([]byte(responseContent))
-	})
-
-	// Create request
-	rec := httptest.NewRecorder()
-	body := io.NopCloser(strings.NewReader("some body"))
-	req := httptest.NewRequest("POST", "/api/item/123/my-secret-1?foo=bar&secret2=my-secret-2", body)
-	req.Header.Set("User-Agent", "my-user-agent")
-	req.Header.Set("X-StorageAPI-Token", "my-token")
-
-	// Send request
-	handler.ServeHTTP(rec, req)
-	assert.Equal(t, http.StatusInternalServerError, rec.Code)
-	assert.Equal(t, responseContent, rec.Body.String())
-
-	// Send ignored requests
-	rec = httptest.NewRecorder()
-	handler.ServeHTTP(rec, httptest.NewRequest("GET", "/api/ignored-all", nil))
-	assert.Equal(t, http.StatusOK, rec.Code)
-	assert.Equal(t, responseContent, rec.Body.String())
-	rec = httptest.NewRecorder()
-	handler.ServeHTTP(rec, httptest.NewRequest("GET", "/api/ignored-tracing", nil))
-	assert.Equal(t, http.StatusOK, rec.Code)
-	assert.Equal(t, responseContent, rec.Body.String())
-
-	// Assert
-	tel.AssertSpans(t, expectedSpans(tel), telemetry.WithSpanAttributeMapper(func(attr attribute.KeyValue) attribute.KeyValue {
-		if attr.Key == "http.request_id" && len(attr.Value.AsString()) > 0 {
-			return attribute.String(string(attr.Key), "<dynamic>")
-		}
-		if attr.Key == "http.response.header.x-request-id" && len(attr.Value.AsString()) > 0 {
-			return attribute.String(string(attr.Key), "<dynamic>")
-		}
-		return attr
-	}))
-	tel.AssertMetrics(t, expectedMetrics(), telemetry.WithDataPointSortKey(func(attrs attribute.Set) string {
-		status, _ := attrs.Value("http.status_code")
-		url, _ := attrs.Value("http.route")
-		return fmt.Sprintf("%d:%s", status.AsInt64(), url.AsString())
-	}))
+		grp.GET("/ignored-tracing", func(w http.ResponseWriter, req *http.Request) {
+			_, span := tel.Tracer().Start(req.Context(), "my-ignored-span-2")
+			span.End(nil)
+			w.WriteHeader(http.StatusOK)
+			_, _ = w.Write([]byte(responseContent))
+		})
+
+		// Simulate Goa framework
+		grp.UseHandler(func(next http.Handler) http.Handler {
+			return http.HandlerFunc(func(w http.ResponseWriter, req *http.Request) {
+				// Add fake Goa metadata
+				ctx := req.Context()
+				ctx = context.WithValue(ctx, goa.ServiceKey, "MyService")
+				ctx = context.WithValue(ctx, goa.MethodKey, "MyEndpoint")
+
+				// Apply middleware to nop Goa endpoint
+				goaEndpoint := func(ctx context.Context, request any) (any, error) { return nil, nil }
+				goaEndpoint = middleware.OpenTelemetryExtractEndpoint()(goaEndpoint)
+
+				// Invoke nop endpoint
+				_, err := goaEndpoint(ctx, nil)
+				assert.NoError(t, err)
+
+				next.ServeHTTP(w, req.WithContext(ctx))
+			})
+		})
+
+		// Register endpoint
+		grp.POST("/item/:id/:secret1", func(w http.ResponseWriter, req *http.Request) {
+			w.WriteHeader(http.StatusInternalServerError)
+			_, _ = w.Write([]byte(responseContent))
+		})
+
+		// Create request
+		rec := httptest.NewRecorder()
+		body := io.NopCloser(strings.NewReader("some body"))
+		req := httptest.NewRequest("POST", "/api/item/123/my-secret-1?foo=bar&secret2=my-secret-2", body)
+		req.Header.Set("User-Agent", "my-user-agent")
+		req.Header.Set("X-StorageAPI-Token", "my-token")
+
+		// Request handler
+		handler := tt.middlewareWrapper(mux, tel, cfg)
+
+		// Send request
+		handler.ServeHTTP(rec, req)
+		assert.Equal(t, http.StatusInternalServerError, rec.Code)
+		assert.Equal(t, responseContent, rec.Body.String())
+
+		// Send ignored requests
+		rec = httptest.NewRecorder()
+		handler.ServeHTTP(rec, httptest.NewRequest("GET", "/api/ignored-all", nil))
+		assert.Equal(t, http.StatusOK, rec.Code)
+		assert.Equal(t, responseContent, rec.Body.String())
+		rec = httptest.NewRecorder()
+		handler.ServeHTTP(rec, httptest.NewRequest("GET", "/api/ignored-tracing", nil))
+		assert.Equal(t, http.StatusOK, rec.Code)
+		assert.Equal(t, responseContent, rec.Body.String())
+
+		// Assert
+		tel.AssertSpans(t, expectedSpans(tel), telemetry.WithSpanAttributeMapper(func(attr attribute.KeyValue) attribute.KeyValue {
+			if attr.Key == "http.request_id" && len(attr.Value.AsString()) > 0 {
+				return attribute.String(string(attr.Key), "<dynamic>")
+			}
+			if attr.Key == "http.response.header.x-request-id" && len(attr.Value.AsString()) > 0 {
+				return attribute.String(string(attr.Key), "<dynamic>")
+			}
+			return attr
+		}))
+		tel.AssertMetrics(t, tt.expectedMetrics, telemetry.WithDataPointSortKey(func(attrs attribute.Set) string {
+			status, _ := attrs.Value("http.status_code")
+			url, _ := attrs.Value("http.route")
+			return fmt.Sprintf("%d:%s", status.AsInt64(), url.AsString())
+		}))
+	}
 }
 
 func expectedSpans(tel telemetry.ForTest) tracetest.SpanStubs {
@@ -184,10 +344,9 @@
 			},
 		},
 	}
->>>>>>> b4fe29c4
 }
 
-func middlewareTests() []MiddlewareTest {
+func expectedMetrics() []metricdata.Metrics {
 	req1Attrs := attribute.NewSet(
 		attribute.String("http.method", "GET"),
 		attribute.String("http.scheme", "http"),
@@ -204,7 +363,15 @@
 		attribute.Int("http.status_code", http.StatusInternalServerError),
 		attribute.String("endpoint.name", "my-endpoint"),
 	)
-	basicMetrics := []metricdata.Metrics{
+	apdexReq1Attrs := attribute.NewSet(
+		attribute.String("http.route", "/api/ignored-tracing"),
+		attribute.String("endpoint.name", "/api/ignored-tracing"),
+	)
+	apdexReq2Attrs := attribute.NewSet(
+		attribute.String("http.route", "/api/item/:id/:secret1"),
+		attribute.String("endpoint.name", "my-endpoint"),
+	)
+	return []metricdata.Metrics{
 		{
 			Name:        "keboola.go.http.server.request.size",
 			Description: "Measures the size of HTTP request messages.",
@@ -251,17 +418,6 @@
 				},
 			},
 		},
-	}
-
-	apdexReq1Attrs := attribute.NewSet(
-		attribute.String("http.route", "/api/ignored-tracing"),
-		attribute.String("endpoint.name", "/api/ignored-tracing"),
-	)
-	apdexReq2Attrs := attribute.NewSet(
-		attribute.String("http.route", "/api/item/:id/:secret1"),
-		attribute.String("endpoint.name", "my-endpoint"),
-	)
-	apdexMetrics := []metricdata.Metrics{
 		{
 			Name:        "keboola_go_http_server_apdex_count",
 			Description: "",
@@ -317,187 +473,4 @@
 			},
 		},
 	}
-
-	// TMP: Use slices.Concat after updating to Go 1.22
-	allMetrics := []metricdata.Metrics{}
-	allMetrics = append(allMetrics, basicMetrics...)
-	allMetrics = append(allMetrics, apdexMetrics...)
-
-	return []MiddlewareTest{
-		{
-			middlewareWrapper: func(handler http.Handler, tel telemetry.Telemetry, cfg middleware.Config) http.Handler {
-				return middleware.Wrap(
-					handler,
-					middleware.RequestInfo(),
-					middleware.Filter(cfg),
-					middleware.OpenTelemetry(tel.TracerProvider(), tel.MeterProvider(), cfg),
-				)
-			},
-			expectedMetrics: basicMetrics,
-		},
-		{
-			middlewareWrapper: func(handler http.Handler, tel telemetry.Telemetry, cfg middleware.Config) http.Handler {
-				return middleware.Wrap(
-					handler,
-					middleware.RequestInfo(),
-					middleware.Filter(cfg),
-					middleware.OpenTelemetry(tel.TracerProvider(), tel.MeterProvider(), cfg),
-					middleware.OpenTelemetryApdex(tel.MeterProvider()),
-				)
-			},
-			expectedMetrics: allMetrics,
-		},
-	}
-}
-
-func TestOpenTelemetryMiddleware(t *testing.T) {
-	t.Parallel()
-
-	for _, tt := range middlewareTests() {
-		// Setup tracing
-		tel := telemetry.NewForTest(t)
-
-		// Create muxer
-		mux := httptreemux.NewContextMux()
-		mux.UseHandler(middleware.OpenTelemetryExtractRoute())
-		cfg := middleware.NewConfig(
-			middleware.WithRedactedRouteParam("secret1"),
-			middleware.WithRedactedQueryParam("secret2"),
-			middleware.WithRedactedHeader("X-StorageAPI-Token"),
-			middleware.WithFilter(func(req *http.Request) bool {
-				return req.URL.Path != "/api/ignored-all"
-			}),
-			middleware.WithFilterTracing(func(req *http.Request) bool {
-				return req.URL.Path != "/api/ignored-tracing"
-			}),
-		)
-
-		// Create group
-		grp := mux.NewGroup("/api")
-
-		// Register ignored routes
-		grp.GET("/ignored-all", func(w http.ResponseWriter, req *http.Request) {
-			_, span := tel.Tracer().Start(req.Context(), "my-ignored-span-1")
-			span.End(nil)
-			w.WriteHeader(http.StatusOK)
-			_, _ = w.Write([]byte(responseContent))
-		})
-		grp.GET("/ignored-tracing", func(w http.ResponseWriter, req *http.Request) {
-			_, span := tel.Tracer().Start(req.Context(), "my-ignored-span-2")
-			span.End(nil)
-			w.WriteHeader(http.StatusOK)
-			_, _ = w.Write([]byte(responseContent))
-		})
-
-		// Simulate Goa framework
-		grp.UseHandler(func(next http.Handler) http.Handler {
-			return http.HandlerFunc(func(w http.ResponseWriter, req *http.Request) {
-				// Add fake Goa metadata
-				ctx := req.Context()
-				ctx = context.WithValue(ctx, goa.ServiceKey, "MyService")
-				ctx = context.WithValue(ctx, goa.MethodKey, "MyEndpoint")
-
-				// Apply middleware to nop Goa endpoint
-				goaEndpoint := func(ctx context.Context, request any) (any, error) { return nil, nil }
-				goaEndpoint = middleware.OpenTelemetryExtractEndpoint()(goaEndpoint)
-
-				// Invoke nop endpoint
-				_, err := goaEndpoint(ctx, nil)
-				assert.NoError(t, err)
-
-				next.ServeHTTP(w, req.WithContext(ctx))
-			})
-		})
-
-		// Register endpoint
-		grp.POST("/item/:id/:secret1", func(w http.ResponseWriter, req *http.Request) {
-			w.WriteHeader(http.StatusInternalServerError)
-			_, _ = w.Write([]byte(responseContent))
-		})
-
-		// Create request
-		rec := httptest.NewRecorder()
-		body := io.NopCloser(strings.NewReader("some body"))
-		req := httptest.NewRequest("POST", "/api/item/123/my-secret-1?foo=bar&secret2=my-secret-2", body)
-		req.Header.Set("User-Agent", "my-user-agent")
-		req.Header.Set("X-StorageAPI-Token", "my-token")
-
-		// Request handler
-		handler := tt.middlewareWrapper(mux, tel, cfg)
-
-		// Send request
-		handler.ServeHTTP(rec, req)
-		assert.Equal(t, http.StatusInternalServerError, rec.Code)
-		assert.Equal(t, responseContent, rec.Body.String())
-
-		// Send ignored requests
-		rec = httptest.NewRecorder()
-		handler.ServeHTTP(rec, httptest.NewRequest("GET", "/api/ignored-all", nil))
-		assert.Equal(t, http.StatusOK, rec.Code)
-		assert.Equal(t, responseContent, rec.Body.String())
-		rec = httptest.NewRecorder()
-		handler.ServeHTTP(rec, httptest.NewRequest("GET", "/api/ignored-tracing", nil))
-		assert.Equal(t, http.StatusOK, rec.Code)
-		assert.Equal(t, responseContent, rec.Body.String())
-
-		// Assert
-		tel.AssertSpans(t, expectedSpans(tel), telemetry.WithSpanAttributeMapper(func(attr attribute.KeyValue) attribute.KeyValue {
-			if attr.Key == "http.request_id" && len(attr.Value.AsString()) > 0 {
-				return attribute.String(string(attr.Key), "<dynamic>")
-			}
-			if attr.Key == "http.response.header.x-request-id" && len(attr.Value.AsString()) > 0 {
-				return attribute.String(string(attr.Key), "<dynamic>")
-			}
-			return attr
-		}))
-		tel.AssertMetrics(t, tt.expectedMetrics, telemetry.WithDataPointSortKey(func(attrs attribute.Set) string {
-			status, _ := attrs.Value("http.status_code")
-			url, _ := attrs.Value("http.route")
-			return fmt.Sprintf("%d:%s", status.AsInt64(), url.AsString())
-		}))
-	}
-}
-
-func expectedSpans(tel telemetry.ForTest) tracetest.SpanStubs {
-	req1Context := otelTrace.NewSpanContext(otelTrace.SpanContextConfig{
-		TraceID:    tel.TraceID(1),
-		SpanID:     tel.SpanID(1),
-		TraceFlags: otelTrace.FlagsSampled,
-	})
-	return tracetest.SpanStubs{
-		{
-			Name:        "http.server.request",
-			SpanKind:    otelTrace.SpanKindServer,
-			SpanContext: req1Context,
-			Status: trace.Status{
-				Code:        codes.Error,
-				Description: "",
-			},
-			Attributes: []attribute.KeyValue{
-				attribute.String("http.method", "POST"),
-				attribute.String("http.scheme", "http"),
-				attribute.String("http.flavor", "1.1"),
-				attribute.String("net.host.name", "example.com"),
-				attribute.String("net.sock.peer.addr", "192.0.2.1"),
-				attribute.Int("net.sock.peer.port", 1234),
-				attribute.String("http.user_agent", "my-user-agent"),
-				attribute.String("http.request_id", "<dynamic>"),
-				attribute.String("span.kind", "server"),
-				attribute.String("span.type", "web"),
-				attribute.String("http.query.foo", "bar"),
-				attribute.String("http.query.secret2", "****"),
-				attribute.String("http.header.x-storageapi-token", "****"),
-				attribute.String("resource.name", "/api/item/:id/:secret1 MyEndpoint"),
-				attribute.String("http.route", "/api/item/:id/:secret1"),
-				attribute.String("http.route_param.id", "123"),
-				attribute.String("http.route_param.secret1", "****"),
-				attribute.String("endpoint.service", "MyService"),
-				attribute.String("endpoint.name", "MyEndpoint"),
-				attribute.String("endpoint.name_full", "MyService.MyEndpoint"),
-				attribute.String("http.response.header.x-request-id", "<dynamic>"),
-				attribute.Int("http.wrote_bytes", len(responseContent)),
-				attribute.Int("http.status_code", http.StatusInternalServerError),
-			},
-		},
-	}
 }