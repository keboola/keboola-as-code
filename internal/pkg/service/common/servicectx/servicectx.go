// Package servicectx provides unique ID for a service process and support for the graceful shutdown.
package servicectx

import (
	"context"
	"os"
	"os/signal"
	"sync"
	"syscall"
	"testing"

	"github.com/keboola/keboola-as-code/internal/pkg/log"
	"github.com/keboola/keboola-as-code/internal/pkg/utils/errors"
)

const (
	// ctxShutdownReasonKey stores the error that triggered shutdown.
	ctxShutdownReasonKey = ctxKey("shutdownReason")
)

// Process is a stack of shutdown callbacks.
// Callbacks are invoked sequentially, in LIFO order.
// This makes it possible to register resource graceful shutdown callback when creating the resource.
// It is simple approach for complex applications.
//
// Callbacks are registered via the OnShutdown method.
//
// Root goroutines are registered via the Add method.
// Graceful shutdown waits for all root goroutines and shutdown callbacks.
//
// Graceful shutdown can be triggered by:
//   - Signals SIGINT, SIGTERM
//   - Call of the Shutdown method.
//   - Call of the ShutdownFn function provided by the Add method.
type Process struct {
	logger log.Logger
	// wg waits for all goroutines registered by the Add method.
	wg *sync.WaitGroup
	// done is closed when all OnShutdown callbacks and all goroutines, registered via Add, have been finished.
	done chan struct{}

	// lock synchronizes Add, OnShutdown and Shutdown methods, so these methods are atomic.
	lock *sync.Mutex
	// onShutdown is a list of shutdown callbacks invoked in LIFO order.
	onShutdown []OnShutdownFn
	// terminating is closed by the Shutdown method.
	terminating chan struct{}
	// shutdownCtx is set by the Shutdown method, before closing the "terminating" channel.
	shutdownCtx context.Context
}

type ctxKey string

type OnShutdownFn func(ctx context.Context)

type ShutdownFn func(context.Context, error)

type Option func(c *config)

type config struct {
	logger log.Logger
}

func WithLogger(v log.Logger) Option {
	return func(c *config) {
		c.logger = v
	}
}

func New(opts ...Option) *Process {
	// Apply options
	c := config{}
	for _, o := range opts {
		o(&c)
	}

	// Default logger
	if c.logger == nil {
		c.logger = log.NewNopLogger()
	}

	v := &Process{
		logger:      c.logger,
		wg:          &sync.WaitGroup{},
		done:        make(chan struct{}),
		lock:        &sync.Mutex{},
		terminating: make(chan struct{}),
	}

	// Execute OnShutdown callbacks and then, after all work, unblock WaitForShutdown via done channel
	go func() {
		// Wait for shutdown, see Shutdown function
		<-v.terminating

		// Iterate callbacks in reverse order, LIFO, see the OnShutdown method
		for i := len(v.onShutdown) - 1; i >= 0; i-- {
			v.onShutdown[i](v.shutdownCtx)
		}

		// Wait for all work
		v.wg.Wait()

		// Log message after successful termination
		v.logger.Info(v.shutdownCtx, "exited")

		// Unblock WaitForShutdown method calls
		close(v.done)
	}()

	// Setup interrupt handler, so SIGINT and SIGTERM signals trigger shutdown.
	go func() {
		sigCh := make(chan os.Signal, 1)
		signal.Notify(sigCh, syscall.SIGINT, syscall.SIGTERM)

		select {
		case sig := <-sigCh:
			// Trigger shutdown on signal
			v.Shutdown(context.Background(), errors.Errorf("%s", sig))
		case <-v.terminating:
			// The Process was shut down by another trigger, stop goroutine
			return
		}
	}()

<<<<<<< HEAD
	return v
=======
	// The unique id will be removed from the package.
	v.logger.Infof(context.TODO(), `process unique id "%s"`, v.UniqueID())
	return v, nil
>>>>>>> 816a1055
}

func NewForTest(t *testing.T, opts ...Option) *Process {
	t.Helper()

	proc := New(opts...)
	t.Cleanup(func() {
		proc.Shutdown(context.Background(), errors.New("test cleanup"))
		proc.WaitForShutdown()
	})

	return proc
}

// Shutdown triggers termination of the Process.
func (v *Process) Shutdown(ctx context.Context, err error) {
	ctx = context.WithValue(ctx, ctxShutdownReasonKey, err) // see ShutdownReason function

	v.lock.Lock()
	defer v.lock.Unlock()

	select {
	case <-v.terminating:
		return
	default:
		v.shutdownCtx = ctx
		v.logger.Infof(ctx, "exiting (%v)", err)
		close(v.terminating)
	}
}

// Add an operation.
// The Process is graceful terminated when all operations are completed.
// The ctx parameter can be used to wait for the service termination.
// The errCh parameter can be used to stop the service with an error.
func (v *Process) Add(operation func(ShutdownFn)) {
<<<<<<< HEAD
	v.wg.Add(1)
	go func() {
		defer v.wg.Done()
		operation(v.Shutdown)
	}()
=======
	v.lock.Lock()
	defer v.lock.Unlock()

	select {
	case <-v.terminating:
		v.logger.Errorf(v.shutdownCtx, `cannot Add operation: the Process is terminating`)
	default:
		v.wg.Add(1)
		go func() {
			defer v.wg.Done()
			operation(v.Shutdown)
		}()
	}
>>>>>>> 816a1055
}

// OnShutdown registers a callback that is invoked when the process is terminating.
// Graceful shutdown waits until the callback has finished.
// Callbacks are invoked sequentially, in LIFO order.
func (v *Process) OnShutdown(fn OnShutdownFn) {
	v.lock.Lock()
	defer v.lock.Unlock()

	select {
	case <-v.terminating:
		v.logger.Errorf(v.shutdownCtx, `cannot register OnShutdown callback: the Process is terminating`)
	default:
		v.onShutdown = append(v.onShutdown, fn)
	}
}

func (v *Process) WaitForShutdown() {
	<-v.done
}

// ShutdownReason gets the shutdown reason error.
func ShutdownReason(ctx context.Context) error {
	v, _ := ctx.Value(ctxShutdownReasonKey).(error)
	return v
}<|MERGE_RESOLUTION|>--- conflicted
+++ resolved
@@ -122,13 +122,7 @@
 		}
 	}()
 
-<<<<<<< HEAD
 	return v
-=======
-	// The unique id will be removed from the package.
-	v.logger.Infof(context.TODO(), `process unique id "%s"`, v.UniqueID())
-	return v, nil
->>>>>>> 816a1055
 }
 
 func NewForTest(t *testing.T, opts ...Option) *Process {
@@ -165,27 +159,11 @@
 // The ctx parameter can be used to wait for the service termination.
 // The errCh parameter can be used to stop the service with an error.
 func (v *Process) Add(operation func(ShutdownFn)) {
-<<<<<<< HEAD
 	v.wg.Add(1)
 	go func() {
 		defer v.wg.Done()
 		operation(v.Shutdown)
 	}()
-=======
-	v.lock.Lock()
-	defer v.lock.Unlock()
-
-	select {
-	case <-v.terminating:
-		v.logger.Errorf(v.shutdownCtx, `cannot Add operation: the Process is terminating`)
-	default:
-		v.wg.Add(1)
-		go func() {
-			defer v.wg.Done()
-			operation(v.Shutdown)
-		}()
-	}
->>>>>>> 816a1055
 }
 
 // OnShutdown registers a callback that is invoked when the process is terminating.
