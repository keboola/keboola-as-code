--- conflicted
+++ resolved
@@ -2,11 +2,6 @@
 
 import (
 	"context"
-<<<<<<< HEAD
-	"strings"
-=======
-	"os"
->>>>>>> 816a1055
 	"sync"
 	"testing"
 
@@ -89,16 +84,6 @@
 
 	// Check logs
 	expected := `
-<<<<<<< HEAD
-INFO  exiting (operation failed)
-INFO  end
-INFO  end
-INFO  end
-INFO  onShutdown3
-INFO  onShutdown2
-INFO  onShutdown1
-INFO  exited
-=======
 {"level":"info","message":"process unique id \"<id>\""}
 {"level":"info","message":"exiting (operation failed)"}
 {"level":"info","message":"end"}
@@ -108,7 +93,6 @@
 {"level":"info","message":"onShutdown2"}
 {"level":"info","message":"onShutdown1"}
 {"level":"info","message":"exited"}
->>>>>>> 816a1055
 `
 	logger.AssertJSONMessages(t, expected)
 }
@@ -170,16 +154,6 @@
 
 	// Check logs
 	expected := `
-<<<<<<< HEAD
-INFO  exiting (some error)
-INFO  end1
-INFO  end2
-INFO  end3
-INFO  onShutdown3
-INFO  onShutdown2
-INFO  onShutdown1
-INFO  exited
-=======
 {"level":"info","message":"process unique id \"<id>\""}
 {"level":"info","message":"exiting (some error)"}
 {"level":"info","message":"end1"}
@@ -189,7 +163,6 @@
 {"level":"info","message":"onShutdown2"}
 {"level":"info","message":"onShutdown1"}
 {"level":"info","message":"exited"}
->>>>>>> 816a1055
 `
 	logger.AssertJSONMessages(t, expected)
 }