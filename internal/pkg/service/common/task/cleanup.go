--- conflicted
+++ resolved
@@ -38,13 +38,8 @@
 			errs := errors.NewMultiError()
 			err = n.taskEtcdPrefix.GetAll(n.client).Do(ctx).ForEachKV(func(kv *op.KeyValueT[Task], header *iterator.Header) error {
 				if n.isForCleanup(kv.Value) {
-<<<<<<< HEAD
 					if err := etcdop.Key(kv.Key()).Delete(n.client).Do(ctx).Err(); err == nil {
-						logger.DebugfCtx(ctx, `deleted task "%s"`, kv.Value.Key.String())
-=======
-					if err := etcdop.Key(kv.Key()).Delete().DoOrErr(ctx, n.client); err == nil {
 						logger.Debugf(ctx, `deleted task "%s"`, kv.Value.Key.String())
->>>>>>> 816a1055
 						deletedTasksCount++
 					} else {
 						errs.Append(err)
