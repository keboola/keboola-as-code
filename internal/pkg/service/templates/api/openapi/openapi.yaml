swagger: "2.0"
info:
    title: Templates Service
    description: A service for applying templates to Keboola projects.
    version: "1.0"
host: templates.keboola.com
consumes:
    - application/json
produces:
    - application/json
paths:
    /:
        get:
            tags:
                - documentation
            summary: Redirect to /v1
            description: Redirect to /v1.
            operationId: ApiRootIndex
            responses:
                "301":
                    description: Moved Permanently response.
            schemes:
                - https
    /v1:
        get:
            tags:
                - documentation
            summary: List API name and link to documentation.
            description: List API name and link to documentation.
            operationId: ApiVersionIndex
            responses:
                "200":
                    description: OK response.
                    schema:
                        $ref: '#/definitions/TemplatesAPIVersionIndexResponseBody'
                        required:
                            - api
                            - documentation
            schemes:
                - https
    /v1/documentation/openapi.json:
        get:
            tags:
                - documentation
            summary: Swagger 2.0 JSON Specification
            operationId: OpenapiJson
            responses:
                "200":
                    description: File downloaded
                    schema:
                        type: file
            schemes:
                - http
                - https
    /v1/documentation/openapi.yaml:
        get:
            tags:
                - documentation
            summary: Swagger 2.0 YAML Specification
            operationId: OpenapiYaml
            responses:
                "200":
                    description: File downloaded
                    schema:
                        type: file
            schemes:
                - http
                - https
    /v1/documentation/openapi3.json:
        get:
            tags:
                - documentation
            summary: OpenAPI 3.0 JSON Specification
            operationId: Openapi3Json
            responses:
                "200":
                    description: File downloaded
                    schema:
                        type: file
            schemes:
                - http
                - https
    /v1/documentation/openapi3.yaml:
        get:
            tags:
                - documentation
            summary: OpenAPI 3.0 YAML Specification
            operationId: Openapi3Yaml
            responses:
                "200":
                    description: File downloaded
                    schema:
                        type: file
            schemes:
                - http
                - https
    /v1/project/{branch}/instances:
        get:
            tags:
                - instance
            summary: List instances
            operationId: InstancesIndex
            parameters:
                - name: branch
                  in: path
                  description: ID of the branch. Use "default" for default branch.
                  required: true
                  type: string
            responses:
                "200":
                    description: OK response.
                    schema:
                        $ref: '#/definitions/TemplatesInstancesIndexResponseBody'
                        required:
                            - instances
                "404":
                    description: Not Found response.
                    schema:
                        $ref: '#/definitions/TemplatesInstancesIndexTemplatesBranchNotFoundResponseBody'
                        required:
                            - statusCode
                            - error
                            - message
            schemes:
                - https
            security:
                - storage-api-token: []
    /v1/project/{branch}/instances/{instanceId}:
        get:
            tags:
                - instance
            summary: Get instance detail
            operationId: InstanceIndex
            parameters:
                - name: branch
                  in: path
                  description: ID of the branch. Use "default" for default branch.
                  required: true
                  type: string
                - name: instanceId
                  in: path
                  description: ID of the template instance.
                  required: true
                  type: string
            responses:
                "200":
                    description: OK response.
                    schema:
                        $ref: '#/definitions/TemplatesInstanceIndexResponseBody'
                        required:
                            - instanceId
                            - templateId
                            - version
                            - repositoryName
                            - branch
                            - name
                            - created
                            - updated
                            - templateDetail
                            - versionDetail
                            - configurations
                "404":
                    description: Not Found response.
                    schema:
                        $ref: '#/definitions/TemplatesInstanceIndexTemplatesInstanceNotFoundResponseBody'
                        required:
                            - statusCode
                            - error
                            - message
            schemes:
                - https
            security:
                - storage-api-token: []
        put:
            tags:
                - instance
            summary: Update instance name
            operationId: UpdateInstance
            parameters:
                - name: branch
                  in: path
                  description: ID of the branch. Use "default" for default branch.
                  required: true
                  type: string
                - name: instanceId
                  in: path
                  description: ID of the template instance.
                  required: true
                  type: string
                - name: UpdateInstanceRequestBody
                  in: body
                  required: true
                  schema:
                    $ref: '#/definitions/TemplatesUpdateInstanceRequestBody'
                    required:
                        - name
            responses:
                "200":
                    description: OK response.
                    schema:
                        $ref: '#/definitions/TemplatesUpdateInstanceResponseBody'
                        required:
                            - instanceId
                            - templateId
                            - version
                            - repositoryName
                            - branch
                            - name
                            - created
                            - updated
                            - templateDetail
                            - versionDetail
                            - configurations
                "404":
                    description: Not Found response.
                    schema:
                        $ref: '#/definitions/TemplatesUpdateInstanceTemplatesInstanceNotFoundResponseBody'
                        required:
                            - statusCode
                            - error
                            - message
                "503":
                    description: Service Unavailable response.
                    schema:
                        $ref: '#/definitions/TemplatesUpdateInstanceTemplatesProjectLockedResponseBody'
                        required:
                            - statusCode
                            - error
                            - message
                    headers:
                        Retry-After:
                            description: Indicates how long the user agent should wait before making a follow-up request.
                            type: string
            schemes:
                - https
            security:
                - storage-api-token: []
        delete:
            tags:
                - instance
            summary: Delete instance
            operationId: DeleteInstance
            parameters:
                - name: branch
                  in: path
                  description: ID of the branch. Use "default" for default branch.
                  required: true
                  type: string
                - name: instanceId
                  in: path
                  description: ID of the template instance.
                  required: true
                  type: string
            responses:
                "202":
                    description: Accepted response.
                    schema:
                        $ref: '#/definitions/TemplatesDeleteInstanceResponseBody'
                        required:
                            - id
                            - type
                            - url
                            - status
                            - isFinished
                            - createdAt
                "404":
                    description: Not Found response.
                    schema:
                        $ref: '#/definitions/TemplatesDeleteInstanceTemplatesInstanceNotFoundResponseBody'
                        required:
                            - statusCode
                            - error
                            - message
                "503":
                    description: Service Unavailable response.
                    schema:
                        $ref: '#/definitions/TemplatesDeleteInstanceTemplatesProjectLockedResponseBody'
                        required:
                            - statusCode
                            - error
                            - message
                    headers:
                        Retry-After:
                            description: Indicates how long the user agent should wait before making a follow-up request.
                            type: string
            schemes:
                - https
            security:
                - storage-api-token: []
    /v1/project/{branch}/instances/{instanceId}/upgrade/{version}:
        post:
            tags:
                - instance
            summary: Re-generate the instance in the same or different version
            operationId: UpgradeInstance
            parameters:
                - name: branch
                  in: path
                  description: ID of the branch. Use "default" for default branch.
                  required: true
                  type: string
                - name: instanceId
                  in: path
                  description: ID of the template instance.
                  required: true
                  type: string
                - name: version
                  in: path
                  description: Semantic version of the template. Use "default" for default version.
                  required: true
                  type: string
                - name: UpgradeInstanceRequestBody
                  in: body
                  required: true
                  schema:
                    $ref: '#/definitions/TemplatesUpgradeInstanceRequestBody'
                    required:
                        - steps
            responses:
                "202":
                    description: Accepted response.
                    schema:
                        $ref: '#/definitions/TemplatesUpgradeInstanceResponseBody'
                        required:
                            - id
                            - type
                            - url
                            - status
                            - isFinished
                            - createdAt
                "400":
                    description: Bad Request response.
                    schema:
                        $ref: '#/definitions/TemplatesUpgradeInstanceInvalidInputsResponseBody'
                        required:
                            - error
                            - message
                            - ValidationResult
                "404":
                    description: Not Found response.
                    schema:
                        $ref: '#/definitions/TemplatesUpgradeInstanceTemplatesVersionNotFoundResponseBody'
                        required:
                            - statusCode
                            - error
                            - message
                "503":
                    description: Service Unavailable response.
                    schema:
                        $ref: '#/definitions/TemplatesUpgradeInstanceTemplatesProjectLockedResponseBody'
                        required:
                            - statusCode
                            - error
                            - message
                    headers:
                        Retry-After:
                            description: Indicates how long the user agent should wait before making a follow-up request.
                            type: string
            schemes:
                - https
            security:
                - storage-api-token: []
    /v1/project/{branch}/instances/{instanceId}/upgrade/{version}/inputs:
        get:
            tags:
                - instance
            summary: Get inputs for upgrade operation
            operationId: UpgradeInstanceInputsIndex
            parameters:
                - name: branch
                  in: path
                  description: ID of the branch. Use "default" for default branch.
                  required: true
                  type: string
                - name: instanceId
                  in: path
                  description: ID of the template instance.
                  required: true
                  type: string
                - name: version
                  in: path
                  description: Semantic version of the template. Use "default" for default version.
                  required: true
                  type: string
            responses:
                "200":
                    description: OK response.
                    schema:
                        $ref: '#/definitions/TemplatesUpgradeInstanceInputsIndexResponseBody'
                        required:
                            - stepGroups
                            - initialState
                "404":
                    description: Not Found response.
                    schema:
                        $ref: '#/definitions/TemplatesUpgradeInstanceInputsIndexTemplatesVersionNotFoundResponseBody'
                        required:
                            - statusCode
                            - error
                            - message
            schemes:
                - https
            security:
                - storage-api-token: []
        post:
            tags:
                - instance
            summary: Validate inputs for upgrade operation
            operationId: UpgradeInstanceValidateInputs
            parameters:
                - name: branch
                  in: path
                  description: ID of the branch. Use "default" for default branch.
                  required: true
                  type: string
                - name: instanceId
                  in: path
                  description: ID of the template instance.
                  required: true
                  type: string
                - name: version
                  in: path
                  description: Semantic version of the template. Use "default" for default version.
                  required: true
                  type: string
                - name: UpgradeInstanceValidateInputsRequestBody
                  in: body
                  required: true
                  schema:
                    $ref: '#/definitions/TemplatesUpgradeInstanceValidateInputsRequestBody'
                    required:
                        - steps
            responses:
                "200":
                    description: OK response.
                    schema:
                        $ref: '#/definitions/TemplatesUpgradeInstanceValidateInputsResponseBody'
                        required:
                            - valid
                            - stepGroups
                "404":
                    description: Not Found response.
                    schema:
                        $ref: '#/definitions/TemplatesUpgradeInstanceValidateInputsTemplatesVersionNotFoundResponseBody'
                        required:
                            - statusCode
                            - error
                            - message
            schemes:
                - https
            security:
                - storage-api-token: []
    /v1/repositories:
        get:
            tags:
                - template
            summary: List template repositories
            description: List all template repositories defined in the project.
            operationId: RepositoriesIndex
            responses:
                "200":
                    description: OK response.
                    schema:
                        $ref: '#/definitions/TemplatesRepositoriesIndexResponseBody'
                        required:
                            - repositories
            schemes:
                - https
            security:
                - storage-api-token: []
    /v1/repositories/{repository}:
        get:
            tags:
                - template
            summary: Get template repository detail
            description: Get details of specified repository. Use "keboola" for default Keboola repository.
            operationId: RepositoryIndex
            parameters:
                - name: repository
                  in: path
                  description: Name of the template repository. Use "keboola" for default Keboola repository.
                  required: true
                  type: string
            responses:
                "200":
                    description: OK response.
                    schema:
                        $ref: '#/definitions/TemplatesRepositoryIndexResponseBody'
                        required:
                            - name
                            - url
                            - ref
                            - author
                "404":
                    description: Not Found response.
                    schema:
                        $ref: '#/definitions/TemplatesRepositoryIndexTemplatesRepositoryNotFoundResponseBody'
                        required:
                            - statusCode
                            - error
                            - message
            schemes:
                - https
            security:
                - storage-api-token: []
    /v1/repositories/{repository}/templates:
        get:
            tags:
                - template
            summary: List templates in the repository
            description: List all templates  defined in the repository.
            operationId: TemplatesIndex
            parameters:
                - name: repository
                  in: path
                  description: Name of the template repository. Use "keboola" for default Keboola repository.
                  required: true
                  type: string
            responses:
                "200":
                    description: OK response.
                    schema:
                        $ref: '#/definitions/TemplatesTemplatesIndexResponseBody'
                        required:
                            - repository
                            - templates
                "404":
                    description: Not Found response.
                    schema:
                        $ref: '#/definitions/TemplatesTemplatesIndexTemplatesRepositoryNotFoundResponseBody'
                        required:
                            - statusCode
                            - error
                            - message
            schemes:
                - https
            security:
                - storage-api-token: []
    /v1/repositories/{repository}/templates/{template}:
        get:
            tags:
                - template
            summary: Get template detail and versions
            description: Get detail and versions of specified template.
            operationId: TemplateIndex
            parameters:
                - name: repository
                  in: path
                  description: Name of the template repository. Use "keboola" for default Keboola repository.
                  required: true
                  type: string
                - name: template
                  in: path
                  description: ID of the template.
                  required: true
                  type: string
            responses:
                "200":
                    description: OK response.
                    schema:
                        $ref: '#/definitions/TemplatesTemplateIndexResponseBody'
                        required:
                            - id
                            - name
                            - deprecated
                            - author
                            - description
                            - defaultVersion
                            - repository
                            - categories
                            - components
                            - versions
                "404":
                    description: Not Found response.
                    schema:
                        $ref: '#/definitions/TemplatesTemplateIndexTemplatesTemplateNotFoundResponseBody'
                        required:
                            - statusCode
                            - error
                            - message
            schemes:
                - https
            security:
                - storage-api-token: []
    /v1/repositories/{repository}/templates/{template}/{version}:
        get:
            tags:
                - template
            summary: Get version detail
            description: Get details of specified template version.
            operationId: VersionIndex
            parameters:
                - name: repository
                  in: path
                  description: Name of the template repository. Use "keboola" for default Keboola repository.
                  required: true
                  type: string
                - name: template
                  in: path
                  description: ID of the template.
                  required: true
                  type: string
                - name: version
                  in: path
                  description: Semantic version of the template. Use "default" for default version.
                  required: true
                  type: string
            responses:
                "200":
                    description: OK response.
                    schema:
                        $ref: '#/definitions/TemplatesVersionIndexResponseBody'
                        required:
                            - version
                            - stable
                            - description
                            - components
                            - longDescription
                            - readme
                            - repository
                            - template
                "404":
                    description: Not Found response.
                    schema:
                        $ref: '#/definitions/TemplatesVersionIndexTemplatesVersionNotFoundResponseBody'
                        required:
                            - statusCode
                            - error
                            - message
            schemes:
                - https
            security:
                - storage-api-token: []
    /v1/repositories/{repository}/templates/{template}/{version}/inputs:
        get:
            tags:
                - template
            summary: Get inputs
            description: Get inputs for the "use" API call.
            operationId: InputsIndex
            parameters:
                - name: repository
                  in: path
                  description: Name of the template repository. Use "keboola" for default Keboola repository.
                  required: true
                  type: string
                - name: template
                  in: path
                  description: ID of the template.
                  required: true
                  type: string
                - name: version
                  in: path
                  description: Semantic version of the template. Use "default" for default version.
                  required: true
                  type: string
            responses:
                "200":
                    description: OK response.
                    schema:
                        $ref: '#/definitions/TemplatesInputsIndexResponseBody'
                        required:
                            - stepGroups
                            - initialState
                "404":
                    description: Not Found response.
                    schema:
                        $ref: '#/definitions/TemplatesInputsIndexTemplatesVersionNotFoundResponseBody'
                        required:
                            - statusCode
                            - error
                            - message
            schemes:
                - https
            security:
                - storage-api-token: []
    /v1/repositories/{repository}/templates/{template}/{version}/use:
        post:
            tags:
                - template
            summary: Use template
            description: |-
                Validate inputs and use template in the branch.
                Only configured steps should be send.
            operationId: UseTemplateVersion
            parameters:
                - name: repository
                  in: path
                  description: Name of the template repository. Use "keboola" for default Keboola repository.
                  required: true
                  type: string
                - name: template
                  in: path
                  description: ID of the template.
                  required: true
                  type: string
                - name: version
                  in: path
                  description: Semantic version of the template. Use "default" for default version.
                  required: true
                  type: string
                - name: UseTemplateVersionRequestBody
                  in: body
                  required: true
                  schema:
                    $ref: '#/definitions/TemplatesUseTemplateVersionRequestBody'
                    required:
                        - name
                        - branch
                        - steps
            responses:
                "202":
                    description: Accepted response.
                    schema:
                        $ref: '#/definitions/TemplatesUseTemplateVersionResponseBody'
                        required:
                            - id
                            - type
                            - url
                            - status
                            - isFinished
                            - createdAt
                "400":
                    description: Bad Request response.
                    schema:
                        $ref: '#/definitions/TemplatesUseTemplateVersionInvalidInputsResponseBody'
                        required:
                            - error
                            - message
                            - ValidationResult
                "404":
                    description: Not Found response.
                    schema:
                        $ref: '#/definitions/TemplatesUseTemplateVersionTemplatesVersionNotFoundResponseBody'
                        required:
                            - statusCode
                            - error
                            - message
                "503":
                    description: Service Unavailable response.
                    schema:
                        $ref: '#/definitions/TemplatesUseTemplateVersionTemplatesProjectLockedResponseBody'
                        required:
                            - statusCode
                            - error
                            - message
                    headers:
                        Retry-After:
                            description: Indicates how long the user agent should wait before making a follow-up request.
                            type: string
            schemes:
                - https
            security:
                - storage-api-token: []
    /v1/repositories/{repository}/templates/{template}/{version}/validate:
        post:
            tags:
                - template
            summary: Validate inputs
            description: |-
                Validate inputs for the "use" API call.
                Only configured steps should be send.
            operationId: ValidateInputs
            parameters:
                - name: repository
                  in: path
                  description: Name of the template repository. Use "keboola" for default Keboola repository.
                  required: true
                  type: string
                - name: template
                  in: path
                  description: ID of the template.
                  required: true
                  type: string
                - name: version
                  in: path
                  description: Semantic version of the template. Use "default" for default version.
                  required: true
                  type: string
                - name: ValidateInputsRequestBody
                  in: body
                  required: true
                  schema:
                    $ref: '#/definitions/TemplatesValidateInputsRequestBody'
                    required:
                        - steps
            responses:
                "200":
                    description: OK response.
                    schema:
                        $ref: '#/definitions/TemplatesValidateInputsResponseBody'
                        required:
                            - valid
                            - stepGroups
                "404":
                    description: Not Found response.
                    schema:
                        $ref: '#/definitions/TemplatesValidateInputsTemplatesVersionNotFoundResponseBody'
                        required:
                            - statusCode
                            - error
                            - message
            schemes:
                - https
            security:
                - storage-api-token: []
    /v1/tasks/{taskId}:
        get:
            tags:
                - configuration
            summary: Get task
            description: Get details of a task.
            operationId: GetTask
            parameters:
                - name: taskId
                  in: path
                  description: Unique ID of the task.
                  required: true
                  type: string
            responses:
                "200":
                    description: OK response.
                    schema:
                        $ref: '#/definitions/TemplatesGetTaskResponseBody'
                        required:
                            - id
                            - type
                            - url
                            - status
                            - isFinished
                            - createdAt
                "404":
                    description: Not Found response.
                    schema:
                        $ref: '#/definitions/TemplatesGetTaskTemplatesTaskNotFoundResponseBody'
                        required:
                            - statusCode
                            - error
                            - message
            schemes:
                - https
            security:
                - storage-api-token: []
definitions:
    AuthorResponseBody:
        title: AuthorResponseBody
        type: object
        properties:
            name:
                type: string
                description: Name of the author.
                example: Keboola
                minLength: 1
            url:
                type: string
                description: Link to the author website.
                example: https://www.keboola.com
                minLength: 1
        description: Author of template or repository.
        example:
            name: Keboola
            url: https://www.keboola.com
        required:
            - name
            - url
    ChangeInfoResponseBody:
        title: ChangeInfoResponseBody
        type: object
        properties:
            date:
                type: string
                description: Date and time of the change.
                example: "2022-04-28T14:20:04+00:00"
                format: date-time
            tokenId:
                type: string
                description: The token by which the change was made.
                example: "245941"
        description: Date of change and who made it.
        example:
            date: "2022-04-28T14:20:04+00:00"
            tokenId: "245941"
        required:
            - date
            - tokenId
    ConfigResponseBody:
        title: ConfigResponseBody
        type: object
        properties:
            componentId:
                type: string
                description: Component ID.
                example: keboola.ex-db-mysql
            configId:
                type: string
                description: Configuration ID.
                example: "7954825835"
            name:
                type: string
                description: Name of the configuration.
                example: My Extractor
        description: The configuration that is part of the template instance.
        example:
            componentId: keboola.ex-db-mysql
            configId: "7954825835"
            name: My Extractor
        required:
            - componentId
            - configId
            - name
    InputValidationResultResponseBody:
        title: InputValidationResultResponseBody
        type: object
        properties:
            error:
                type: string
                description: Error message.
                example: API token cannot be empty.
            id:
                type: string
                description: Input ID.
                example: api-token
            visible:
                type: boolean
                description: If false, the input should be hidden to user.
                example: true
        description: Validation Detail of the input.
        example:
            error: API token cannot be empty.
            id: api-token
            visible: true
        required:
            - id
            - visible
    InputValueRequestBody:
        title: InputValueRequestBody
        type: object
        properties:
            id:
                type: string
                description: Unique ID of the input.
                example: g01-s01
                minLength: 1
            value:
                description: Input value filled in by user in the required type.
                example: foo bar
        description: Input value filled in by user.
        example:
            id: user
            value: user@example.com
        required:
            - id
            - value
    InstanceResponseBody:
        title: InstanceResponseBody
        type: object
        properties:
            branch:
                type: string
                description: ID of the branch.
                example: "5876"
            created:
                $ref: '#/definitions/ChangeInfoResponseBody'
            instanceId:
                type: string
                example: abc123
            mainConfig:
                $ref: '#/definitions/MainConfigResponseBody'
            name:
                type: string
                description: Name of the instance.
                example: My Instance
            repositoryName:
                type: string
                description: Name of the template repository.
                example: keboola
            templateId:
                type: string
                example: aa
                minLength: 1
                maxLength: 40
            updated:
                $ref: '#/definitions/ChangeInfoResponseBody'
            version:
                type: string
                description: Semantic version of the template.
                example: v1.1.0
        description: Template instance.
        example:
            branch: "5876"
            created:
                date: "2022-04-28T14:20:04+00:00"
                tokenId: "245941"
            instanceId: abc123
            mainConfig:
                componentId: keboola.orchestrator
                configId: "7954825835"
            name: My Instance
            repositoryName: keboola
            templateId: aa
            updated:
                date: "2022-04-28T14:20:04+00:00"
                tokenId: "245941"
            version: v1.1.0
        required:
            - instanceId
            - templateId
            - version
            - repositoryName
            - branch
            - name
            - created
            - updated
    MainConfigResponseBody:
        title: MainConfigResponseBody
        type: object
        properties:
            componentId:
                type: string
                description: Component ID.
                example: keboola.orchestrator
            configId:
                type: string
                description: Configuration ID.
                example: "7954825835"
        description: Main config of the instance, usually an orchestration. Optional.
        example:
            componentId: keboola.orchestrator
            configId: "7954825835"
        required:
            - componentId
            - configId
    RepositoryResponseBody:
        title: RepositoryResponseBody
        type: object
        properties:
            author:
                $ref: '#/definitions/AuthorResponseBody'
            name:
                type: string
                description: Template repository name. Use "keboola" for default Keboola repository.
                example: keboola
                minLength: 1
                maxLength: 40
            ref:
                type: string
                description: Git branch or tag.
                example: main
                minLength: 1
            url:
                type: string
                description: Git URL to the repository.
                example: https://github.com/keboola/keboola-as-code-templates
                minLength: 1
        description: Template repository.
        example:
            name: keboola
            url: https://github.com/keboola/keboola-as-code-templates
            ref: main
            author:
                name: Keboola
                url: https://www.keboola.com
        required:
            - name
            - url
            - ref
            - author
    StepGroupValidationResultResponseBody:
        title: StepGroupValidationResultResponseBody
        type: object
        properties:
            error:
                type: string
                description: Are all inputs valid?
                example: All steps must be configured.
            id:
                type: string
                description: Step group ID.
                example: g01
            steps:
                type: array
                items:
                    $ref: '#/definitions/StepValidationResultResponseBody'
                description: List of Details for the steps.
                example:
                    - configured: false
                      id: g01-s01
                      inputs:
                        - error: API token cannot be empty.
                          id: api-token
                          visible: true
                      valid: false
            valid:
                type: boolean
                description: True if the required number of steps is configured and all inputs are valid.
                example: false
        description: Validation Detail of the step group.
        example:
            error: All steps must be configured.
            id: g01
            steps:
                - configured: false
                  id: g01-s01
                  inputs:
                    - error: API token cannot be empty.
                      id: api-token
                      visible: true
                  valid: false
            valid: false
        required:
            - id
            - valid
            - steps
    StepPayloadRequestBody:
        title: StepPayloadRequestBody
        type: object
        properties:
            id:
                type: string
                description: Unique ID of the step.
                example: g01-s01
                minLength: 1
            inputs:
                type: array
                items:
                    $ref: '#/definitions/InputValueRequestBody'
                description: Input values.
                example:
                    - id: user
                      value: user@example.com
                    - id: api-token
                      value: "123456"
        description: Step with input values filled in by user.
        example:
            id: g01-s01
            inputs:
                - id: user
                  value: user@example.com
                - id: api-token
                  value: "123456"
        required:
            - id
            - inputs
    StepValidationResultResponseBody:
        title: StepValidationResultResponseBody
        type: object
        properties:
            configured:
                type: boolean
                description: True if the step was part of the sent payload.
                example: false
            id:
                type: string
                description: Step ID.
                example: g01-s01
            inputs:
                type: array
                items:
                    $ref: '#/definitions/InputValidationResultResponseBody'
                description: List of Details for the inputs.
                example:
                    - error: API token cannot be empty.
                      id: api-token
                      visible: true
            valid:
                type: boolean
                description: True if all inputs in the step are valid.
                example: false
        description: Validation Detail of the step.
        example:
            configured: false
            id: g01-s01
            inputs:
                - error: API token cannot be empty.
                  id: api-token
                  visible: true
            valid: false
        required:
            - id
            - configured
            - valid
            - inputs
    TaskOutputsResponseBody:
        title: TaskOutputsResponseBody
        type: object
        properties:
            instanceId:
                type: string
                description: ID of the created/updated template instance.
                example: abc123
        description: Outputs generated by the task.
        example:
            instanceId: abc123
    TemplateBaseResponseBody:
        title: TemplateBaseResponseBody
        type: object
        properties:
            author:
                $ref: '#/definitions/AuthorResponseBody'
            defaultVersion:
                type: string
                description: Recommended version of the template.
                example: v1.2.3
                minLength: 1
                maxLength: 20
            deprecated:
                type: boolean
                description: Deprecated template cannot be used.
                example: false
            description:
                type: string
                description: Short description of the template.
                example: Full workflow to load all user accounts from the Service.
                minLength: 1
                maxLength: 200
            id:
                type: string
                example: aa
                minLength: 1
                maxLength: 40
            name:
                type: string
                description: Template name.
                example: My Template
                minLength: 1
                maxLength: 40
        description: Template base information.
        example:
            author:
                name: Keboola
                url: https://www.keboola.com
            defaultVersion: v1.2.3
            deprecated: false
            description: Full workflow to load all user accounts from the Service.
            id: aa
            name: My Template
        required:
            - id
            - name
            - deprecated
            - author
            - description
            - defaultVersion
    TemplateResponseBody:
        title: TemplateResponseBody
        type: object
        properties:
            author:
                $ref: '#/definitions/AuthorResponseBody'
            categories:
                type: array
                items:
                    type: string
                    example: abc123
                description: List of categories the template belongs to.
                example:
                    - E-commerce
                    - Other
                    - Social Media
            components:
                type: array
                items:
                    type: string
                    example: abc123
                description: List of components used in the template.
                example:
                    - ex-generic-v2
                    - keboola.snowflake-transformation
            defaultVersion:
                type: string
                description: Recommended version of the template.
                example: v1.2.3
                minLength: 1
                maxLength: 20
            deprecated:
                type: boolean
                description: Deprecated template cannot be used.
                example: false
            description:
                type: string
                description: Short description of the template.
                example: Full workflow to load all user accounts from the Service.
                minLength: 1
                maxLength: 200
            id:
                type: string
                example: aa
                minLength: 1
                maxLength: 40
            name:
                type: string
                description: Template name.
                example: My Template
                minLength: 1
                maxLength: 40
            versions:
                type: array
                items:
                    $ref: '#/definitions/VersionResponseBody'
                description: All available versions of the template.
                example:
                    - version: v0.1.1
                      stable: false
                      description: Initial version.
                    - version: v1.1.1
                      stable: true
                      description: ""
                    - version: v1.2.3
                      stable: true
                      description: ""
                    - version: v2.0.0
                      stable: false
                      description: Experimental support for new API.
        description: Template.
        example:
            author:
                name: Keboola
                url: https://www.keboola.com
            categories:
                - E-commerce
                - Other
                - Social Media
            components:
                - ex-generic-v2
                - keboola.snowflake-transformation
            defaultVersion: v1.2.3
            deprecated: false
            description: Full workflow to load all user accounts from the Service.
            id: aa
            name: My Template
            versions:
                - version: v0.1.1
                  stable: false
                  description: Initial version.
                - version: v1.1.1
                  stable: true
                  description: ""
                - version: v1.2.3
                  stable: true
                  description: ""
                - version: v2.0.0
                  stable: false
                  description: Experimental support for new API.
        required:
            - id
            - name
            - deprecated
            - author
            - description
            - defaultVersion
            - categories
            - components
            - versions
    TemplatesAPIVersionIndexResponseBody:
        title: TemplatesAPIVersionIndexResponseBody
        type: object
        properties:
            api:
                type: string
                description: Name of the API
                example: templates
            documentation:
                type: string
                description: URL of the API documentation.
                example: https://templates.keboola.com/v1/documentation
        example:
            api: templates
            documentation: https://templates.keboola.com/v1/documentation
        required:
            - api
            - documentation
    TemplatesDeleteInstanceResponseBody:
        title: TemplatesDeleteInstanceResponseBody
        type: object
        properties:
            createdAt:
                type: string
                description: Date and time of the task creation.
                example: "2022-04-28T14:20:04.000Z"
                format: date-time
            duration:
                type: integer
                description: Duration of the task in milliseconds.
                example: 123456789
                format: int64
            error:
                type: string
                example: Voluptates at.
            finishedAt:
                type: string
                description: Date and time of the task end.
                example: "2022-04-28T14:20:04.000Z"
                format: date-time
            id:
                type: string
                example: Quis est odio rerum deleniti.
            isFinished:
                type: boolean
                description: Shortcut for status != "processing".
                example: false
            outputs:
                $ref: '#/definitions/TaskOutputsResponseBody'
            result:
                type: string
                example: Sit architecto.
            status:
                type: string
                description: 'Task status, one of: processing, success, error'
                example: success
                enum:
                    - processing
                    - success
                    - error
            type:
                type: string
                description: Task type.
                example: Earum deleniti.
            url:
                type: string
                description: URL of the task.
                example: Doloremque quia ut quaerat.
        example:
            id: task-1
            url: https://templates.keboola.com/v1/tasks/template.use/2018-01-01T00:00:00.000Z_dIklP
            type: template.use
            createdAt: "2018-01-01T00:00:00.000Z"
            finishedAt: "2018-01-01T00:00:00.000Z"
            isFinished: true
            duration: 123
            result: task succeeded
            outputs:
                instanceId: V1StGXR8IZ5jdHi6BAmyT
        required:
            - id
            - type
            - url
            - status
            - isFinished
            - createdAt
    TemplatesDeleteInstanceTemplatesBranchNotFoundResponseBody:
        title: TemplatesDeleteInstanceTemplatesBranchNotFoundResponseBody
        type: object
        properties:
            error:
                type: string
                description: Name of error.
                example: templates.internalError
            message:
                type: string
                description: Error message.
                example: Internal Error
            statusCode:
                type: integer
                description: HTTP status code.
                example: 500
                format: int64
        description: Branch not found error.
        example:
            statusCode: 404
            error: templates.branchNotFound
            message: Branch "123" not found.
        required:
            - statusCode
            - error
            - message
    TemplatesDeleteInstanceTemplatesInstanceNotFoundResponseBody:
        title: TemplatesDeleteInstanceTemplatesInstanceNotFoundResponseBody
        type: object
        properties:
            error:
                type: string
                description: Name of error.
                example: templates.internalError
            message:
                type: string
                description: Error message.
                example: Internal Error
            statusCode:
                type: integer
                description: HTTP status code.
                example: 500
                format: int64
        description: Instance not found error.
        example:
            statusCode: 404
            error: templates.instanceNotFound
            message: Instance "V1StGXR8IZ5jdHi6BAmyT" not found.
        required:
            - statusCode
            - error
            - message
    TemplatesDeleteInstanceTemplatesProjectLockedResponseBody:
        title: TemplatesDeleteInstanceTemplatesProjectLockedResponseBody
        type: object
        properties:
            error:
                type: string
                description: Name of error.
                example: templates.internalError
            message:
                type: string
                description: Error message.
                example: The project is locked, another operation is in progress, please try again later.
            statusCode:
                type: integer
                description: HTTP status code.
                example: 503
                format: int64
        description: Access to branch metadata must be atomic, so only one write operation can run at a time. If this error occurs, the client should make retries, see Retry-After header.
        example:
            statusCode: 503
            error: templates.projectLocked
            message: The project is locked, another operation is in progress, please try again later.
        required:
            - statusCode
            - error
            - message
    TemplatesGetTaskResponseBody:
        title: TemplatesGetTaskResponseBody
        type: object
        properties:
            createdAt:
                type: string
                description: Date and time of the task creation.
                example: "2022-04-28T14:20:04.000Z"
                format: date-time
            duration:
                type: integer
                description: Duration of the task in milliseconds.
                example: 123456789
                format: int64
            error:
                type: string
<<<<<<< HEAD
                example: abc123
=======
                example: Aut deserunt veritatis qui voluptatem aliquid.
>>>>>>> d6a1e894
            finishedAt:
                type: string
                description: Date and time of the task end.
                example: "2022-04-28T14:20:04.000Z"
                format: date-time
            id:
                type: string
<<<<<<< HEAD
                example: abc123
=======
                example: Pariatur aliquam et quia placeat.
>>>>>>> d6a1e894
            isFinished:
                type: boolean
                description: Shortcut for status != "processing".
                example: false
            outputs:
                $ref: '#/definitions/TaskOutputsResponseBody'
            result:
                type: string
<<<<<<< HEAD
                example: abc123
=======
                example: Aspernatur et distinctio ipsa asperiores impedit vel.
>>>>>>> d6a1e894
            status:
                type: string
                description: 'Task status, one of: processing, success, error'
                example: error
                enum:
                    - processing
                    - success
                    - error
            type:
                type: string
                description: Task type.
<<<<<<< HEAD
                example: abc123
            url:
                type: string
                description: URL of the task.
                example: abc123
=======
                example: Pariatur officiis provident neque.
            url:
                type: string
                description: URL of the task.
                example: Deserunt unde adipisci repudiandae iusto.
>>>>>>> d6a1e894
        example:
            id: task-1
            url: https://templates.keboola.com/v1/tasks/template.use/2018-01-01T00:00:00.000Z_dIklP
            type: template.use
            createdAt: "2018-01-01T00:00:00.000Z"
            finishedAt: "2018-01-01T00:00:00.000Z"
            isFinished: true
            duration: 123
            result: task succeeded
            outputs:
                instanceId: V1StGXR8IZ5jdHi6BAmyT
        required:
            - id
            - type
            - url
            - status
            - isFinished
            - createdAt
    TemplatesGetTaskTemplatesTaskNotFoundResponseBody:
        title: TemplatesGetTaskTemplatesTaskNotFoundResponseBody
        type: object
        properties:
            error:
                type: string
                description: Name of error.
                example: templates.internalError
            message:
                type: string
                description: Error message.
                example: Internal Error
            statusCode:
                type: integer
                description: HTTP status code.
                example: 500
                format: int64
        description: Task not found error.
        example:
            statusCode: 404
            error: templates.taskNotFound
            message: Task "001" not found.
        required:
            - statusCode
            - error
            - message
    TemplatesInputsIndexResponseBody:
        title: TemplatesInputsIndexResponseBody
        type: object
        properties:
            initialState:
                $ref: '#/definitions/ValidationResultResponseBody'
            stepGroups:
                type: array
                items:
                    $ref: '#/definitions/stepGroupResponseBody'
                description: List of the step groups.
                example:
                    - id: g01
                      description: Choose one of the eshop platforms.
                      required: atLeastOne
                      step:
                        - id: g01-s01
                          icon: common:download
                          name: Super Ecommerce
                          description: Sell online with the Super E-commerce website.
                          dialogName: Super Ecommerce
                          dialogDescription: Please configure credentials to your Super Ecommerce account.
                          inputs:
                            - id: user
                              name: User Name
                              description: ""
                              type: string
                              kind: input
                              default: john
                              options: null
                            - id: api-token
                              name: API Token
                              description: Insert Service API Token.
                              type: string
                              kind: hidden
                              default: ""
                              options: null
                            - id: export-description
                              name: Description
                              description: Please enter a short description of what this export is for.
                              type: string
                              kind: textarea
                              default: This export exports data to ...
                              options: null
                            - id: country
                              name: Country
                              description: Please select one country.
                              type: string
                              kind: select
                              default: value1
                              options:
                                - label: Country 1
                                  value: value1
                                - label: Country 2
                                  value: value2
                                - label: Country 3
                                  value: value3
                            - id: limit
                              name: Limit
                              description: Enter the maximum number of records.
                              type: int
                              kind: input
                              default: 1000
                              options: null
                            - id: person-height
                              name: Person Height
                              description: ""
                              type: double
                              kind: input
                              default: 178.5
                              options: null
                            - id: dummy-data
                              name: Generate dummy data
                              description: Do you want to generate dummy data?
                              type: bool
                              kind: confirm
                              default: true
                              options: null
                            - id: countries
                              name: Countries
                              description: Please select at least one country.
                              type: string[]
                              kind: multiselect
                              default:
                                - value1
                                - value3
                              options:
                                - label: Country 1
                                  value: value1
                                - label: Country 2
                                  value: value2
                                - label: Country 3
                                  value: value3
                        - id: g01-s02
                          icon: common:download
                          name: Other Ecommerce
                          description: Alternative ecommerce solution.
                          dialogName: Other Ecommerce
                          dialogDescription: Alternative ecommerce solution.
                          inputs:
                            - id: host
                              name: Service Host
                              description: Base path of the Service API.
                              type: string
                              kind: input
                              default: example.com
                              options: null
                            - id: token
                              name: Service Token
                              description: Service API token.
                              type: string
                              kind: hidden
                              default: ""
                              options: null
                    - id: g02
                      description: ""
                      required: all
                      step:
                        - id: g02-s01
                          icon: common:download
                          name: Snowflake
                          description: Transformation.
                          dialogName: Snowflake
                          dialogDescription: Step without inputs, locked, for illustration only.
                          inputs: []
                    - id: g03
                      description: Select some destinations if you want.
                      required: optional
                      step:
                        - id: g03-s01
                          icon: common:upload
                          name: Service 1
                          description: Some external service.
                          dialogName: Snowflake
                          dialogDescription: Some external service.
                          inputs:
                            - id: host
                              name: Service Host
                              description: Base path of the Service API.
                              type: string
                              kind: input
                              default: example.com
                              options: null
                        - id: g03-s02
                          icon: common:upload
                          name: Maximum length step name
                          description: Maximum length desc lorem ipsum dolor sit amet consectetur.
                          dialogName: Maximum dialog step name
                          dialogDescription: Maximum dialog description lorem ipsum dolor sit amet, consectetuer adipiscing elit. Aenean commodo ligula eget dolor. Aenean massa. Cum sociis natoque penatibus et magnis dis parturient montes, nas.
                          inputs:
                            - id: host
                              name: Input With Max Length Xy
                              description: Far far away, behind the word mountains, far from the countr
                              type: string
                              kind: input
                              default: A wonderful serenity has taken possession of my entire soul, like these sweet mornings of spring white...
                              options: null
                        - id: g03-s03
                          icon: common:upload
                          name: Service 3
                          description: Some external service.
                          dialogName: Service 3
                          dialogDescription: Some external service.
                          inputs: []
                        - id: g03-s04
                          icon: common:upload
                          name: Service 4
                          description: Some external service.
                          dialogName: Service 4
                          dialogDescription: Some external service.
                          inputs:
                            - id: host
                              name: Service Host
                              description: Base path of the Service API.
                              type: string
                              kind: input
                              default: example.com
                              options: null
                        - id: g03-s05
                          icon: common:upload
                          name: Service 5
                          description: Some external service.
                          dialogName: Service 5 Dialog Name
                          dialogDescription: Some external service.
                          inputs:
                            - id: host
                              name: Service Host
                              description: Base path of the Service API.
                              type: string
                              kind: input
                              default: example.com
                              options: null
                minItems: 1
        example:
            initialState:
                valid: false
                stepGroups:
                    - id: g01
                      valid: false
                      error: All steps must be configured.
                      steps:
                        - id: g01-s01
                          configured: true
                          valid: false
                          inputs:
                            - id: api-token
                              visible: true
                              error: Value cannot be empty.
                            - id: password
                              visible: false
                              error: null
                    - id: g02
                      valid: true
                      error: null
                      steps:
                        - id: g02-s01
                          configured: false
                          valid: true
                          inputs: []
                        - id: g02-s02
                          configured: true
                          valid: true
                          inputs:
                            - id: username
                              visible: true
                              error: null
            stepGroups:
                - id: g01
                  description: Choose one of the eshop platforms.
                  required: atLeastOne
                  step:
                    - id: g01-s01
                      icon: common:download
                      name: Super Ecommerce
                      description: Sell online with the Super E-commerce website.
                      dialogName: Super Ecommerce
                      dialogDescription: Please configure credentials to your Super Ecommerce account.
                      inputs:
                        - id: user
                          name: User Name
                          description: ""
                          type: string
                          kind: input
                          default: john
                          options: null
                        - id: api-token
                          name: API Token
                          description: Insert Service API Token.
                          type: string
                          kind: hidden
                          default: ""
                          options: null
                        - id: export-description
                          name: Description
                          description: Please enter a short description of what this export is for.
                          type: string
                          kind: textarea
                          default: This export exports data to ...
                          options: null
                        - id: country
                          name: Country
                          description: Please select one country.
                          type: string
                          kind: select
                          default: value1
                          options:
                            - label: Country 1
                              value: value1
                            - label: Country 2
                              value: value2
                            - label: Country 3
                              value: value3
                        - id: limit
                          name: Limit
                          description: Enter the maximum number of records.
                          type: int
                          kind: input
                          default: 1000
                          options: null
                        - id: person-height
                          name: Person Height
                          description: ""
                          type: double
                          kind: input
                          default: 178.5
                          options: null
                        - id: dummy-data
                          name: Generate dummy data
                          description: Do you want to generate dummy data?
                          type: bool
                          kind: confirm
                          default: true
                          options: null
                        - id: countries
                          name: Countries
                          description: Please select at least one country.
                          type: string[]
                          kind: multiselect
                          default:
                            - value1
                            - value3
                          options:
                            - label: Country 1
                              value: value1
                            - label: Country 2
                              value: value2
                            - label: Country 3
                              value: value3
                    - id: g01-s02
                      icon: common:download
                      name: Other Ecommerce
                      description: Alternative ecommerce solution.
                      dialogName: Other Ecommerce
                      dialogDescription: Alternative ecommerce solution.
                      inputs:
                        - id: host
                          name: Service Host
                          description: Base path of the Service API.
                          type: string
                          kind: input
                          default: example.com
                          options: null
                        - id: token
                          name: Service Token
                          description: Service API token.
                          type: string
                          kind: hidden
                          default: ""
                          options: null
                - id: g02
                  description: ""
                  required: all
                  step:
                    - id: g02-s01
                      icon: common:download
                      name: Snowflake
                      description: Transformation.
                      dialogName: Snowflake
                      dialogDescription: Step without inputs, locked, for illustration only.
                      inputs: []
                - id: g03
                  description: Select some destinations if you want.
                  required: optional
                  step:
                    - id: g03-s01
                      icon: common:upload
                      name: Service 1
                      description: Some external service.
                      dialogName: Snowflake
                      dialogDescription: Some external service.
                      inputs:
                        - id: host
                          name: Service Host
                          description: Base path of the Service API.
                          type: string
                          kind: input
                          default: example.com
                          options: null
                    - id: g03-s02
                      icon: common:upload
                      name: Maximum length step name
                      description: Maximum length desc lorem ipsum dolor sit amet consectetur.
                      dialogName: Maximum dialog step name
                      dialogDescription: Maximum dialog description lorem ipsum dolor sit amet, consectetuer adipiscing elit. Aenean commodo ligula eget dolor. Aenean massa. Cum sociis natoque penatibus et magnis dis parturient montes, nas.
                      inputs:
                        - id: host
                          name: Input With Max Length Xy
                          description: Far far away, behind the word mountains, far from the countr
                          type: string
                          kind: input
                          default: A wonderful serenity has taken possession of my entire soul, like these sweet mornings of spring white...
                          options: null
                    - id: g03-s03
                      icon: common:upload
                      name: Service 3
                      description: Some external service.
                      dialogName: Service 3
                      dialogDescription: Some external service.
                      inputs: []
                    - id: g03-s04
                      icon: common:upload
                      name: Service 4
                      description: Some external service.
                      dialogName: Service 4
                      dialogDescription: Some external service.
                      inputs:
                        - id: host
                          name: Service Host
                          description: Base path of the Service API.
                          type: string
                          kind: input
                          default: example.com
                          options: null
                    - id: g03-s05
                      icon: common:upload
                      name: Service 5
                      description: Some external service.
                      dialogName: Service 5 Dialog Name
                      dialogDescription: Some external service.
                      inputs:
                        - id: host
                          name: Service Host
                          description: Base path of the Service API.
                          type: string
                          kind: input
                          default: example.com
                          options: null
        required:
            - stepGroups
            - initialState
    TemplatesInputsIndexTemplatesRepositoryNotFoundResponseBody:
        title: TemplatesInputsIndexTemplatesRepositoryNotFoundResponseBody
        type: object
        properties:
            error:
                type: string
                description: Name of error.
                example: templates.internalError
            message:
                type: string
                description: Error message.
                example: Internal Error
            statusCode:
                type: integer
                description: HTTP status code.
                example: 500
                format: int64
        description: Repository not found error.
        example:
            statusCode: 404
            error: templates.repositoryNotFound
            message: Repository "name" not found.
        required:
            - statusCode
            - error
            - message
    TemplatesInputsIndexTemplatesTemplateNotFoundResponseBody:
        title: TemplatesInputsIndexTemplatesTemplateNotFoundResponseBody
        type: object
        properties:
            error:
                type: string
                description: Name of error.
                example: templates.internalError
            message:
                type: string
                description: Error message.
                example: Internal Error
            statusCode:
                type: integer
                description: HTTP status code.
                example: 500
                format: int64
        description: Template not found error.
        example:
            statusCode: 404
            error: templates.templateNotFound
            message: Template "id" not found.
        required:
            - statusCode
            - error
            - message
    TemplatesInputsIndexTemplatesVersionNotFoundResponseBody:
        title: TemplatesInputsIndexTemplatesVersionNotFoundResponseBody
        type: object
        properties:
            error:
                type: string
                description: Name of error.
                example: templates.internalError
            message:
                type: string
                description: Error message.
                example: Internal Error
            statusCode:
                type: integer
                description: HTTP status code.
                example: 500
                format: int64
        description: Version not found error.
        example:
            statusCode: 404
            error: templates.versionNotFound
            message: Version "v1.2.3" not found.
        required:
            - statusCode
            - error
            - message
    TemplatesInstanceIndexResponseBody:
        title: TemplatesInstanceIndexResponseBody
        type: object
        properties:
            branch:
                type: string
                description: ID of the branch.
                example: "5876"
            configurations:
                type: array
                items:
                    $ref: '#/definitions/ConfigResponseBody'
                description: All configurations from the instance.
                example:
                    - componentId: keboola.ex-db-mysql
                      configId: "7954825835"
                      name: My Extractor
            created:
                $ref: '#/definitions/ChangeInfoResponseBody'
            instanceId:
                type: string
                example: abc123
            mainConfig:
                $ref: '#/definitions/MainConfigResponseBody'
            name:
                type: string
                description: Name of the instance.
                example: My Instance
            repositoryName:
                type: string
                example: abc123
            templateDetail:
                $ref: '#/definitions/TemplateBaseResponseBody'
            templateId:
                type: string
                example: abc123
            updated:
                $ref: '#/definitions/ChangeInfoResponseBody'
            version:
                type: string
                example: abc123
            versionDetail:
                $ref: '#/definitions/VersionDetailResponseBody'
        example:
            branch: "5876"
            configurations:
                - componentId: keboola.ex-db-mysql
                  configId: "7954825835"
                  name: My Extractor
            created:
                date: "2022-04-28T14:20:04+00:00"
                tokenId: "245941"
            instanceId: abc123
            mainConfig:
                componentId: keboola.orchestrator
                configId: "7954825835"
            name: My Instance
            repositoryName: abc123
            templateDetail:
                author:
                    name: Keboola
                    url: https://www.keboola.com
                defaultVersion: v1.2.3
                deprecated: false
                description: Full workflow to load all user accounts from the Service.
                id: aa
                name: My Template
            templateId: abc123
            updated:
                date: "2022-04-28T14:20:04+00:00"
                tokenId: "245941"
            version: abc123
            versionDetail:
                exampleversiondata:
                    version: v1.2.3
                    stable: true
                    description: Stable version.
                components:
                    - ex-generic-v2
                    - keboola.snowflake-transformation
                longDescription: Maximum length template **description** dolor sit amet, consectetuer adipiscing elit
                readme: Lorem markdownum quod discenda [aegide lapidem](http://www.nequeuntoffensa.io/)
        required:
            - instanceId
            - templateId
            - version
            - repositoryName
            - branch
            - name
            - created
            - updated
            - templateDetail
            - versionDetail
            - configurations
    TemplatesInstanceIndexTemplatesBranchNotFoundResponseBody:
        title: TemplatesInstanceIndexTemplatesBranchNotFoundResponseBody
        type: object
        properties:
            error:
                type: string
                description: Name of error.
                example: templates.internalError
            message:
                type: string
                description: Error message.
                example: Internal Error
            statusCode:
                type: integer
                description: HTTP status code.
                example: 500
                format: int64
        description: Branch not found error.
        example:
            statusCode: 404
            error: templates.branchNotFound
            message: Branch "123" not found.
        required:
            - statusCode
            - error
            - message
    TemplatesInstanceIndexTemplatesInstanceNotFoundResponseBody:
        title: TemplatesInstanceIndexTemplatesInstanceNotFoundResponseBody
        type: object
        properties:
            error:
                type: string
                description: Name of error.
                example: templates.internalError
            message:
                type: string
                description: Error message.
                example: Internal Error
            statusCode:
                type: integer
                description: HTTP status code.
                example: 500
                format: int64
        description: Instance not found error.
        example:
            statusCode: 404
            error: templates.instanceNotFound
            message: Instance "V1StGXR8IZ5jdHi6BAmyT" not found.
        required:
            - statusCode
            - error
            - message
    TemplatesInstanceIndexTemplatesRepositoryNotFoundResponseBody:
        title: TemplatesInstanceIndexTemplatesRepositoryNotFoundResponseBody
        type: object
        properties:
            error:
                type: string
                description: Name of error.
                example: templates.internalError
            message:
                type: string
                description: Error message.
                example: Internal Error
            statusCode:
                type: integer
                description: HTTP status code.
                example: 500
                format: int64
        description: Repository not found error.
        example:
            statusCode: 404
            error: templates.repositoryNotFound
            message: Repository "name" not found.
        required:
            - statusCode
            - error
            - message
    TemplatesInstancesIndexResponseBody:
        title: TemplatesInstancesIndexResponseBody
        type: object
        properties:
            instances:
                type: array
                items:
                    $ref: '#/definitions/InstanceResponseBody'
                description: All instances found in branch.
                example:
                    - branch: "5876"
                      created:
                        date: "2022-04-28T14:20:04+00:00"
                        tokenId: "245941"
                      instanceId: abc123
                      mainConfig:
                        componentId: keboola.orchestrator
                        configId: "7954825835"
                      name: My Instance
                      repositoryName: keboola
                      templateId: aa
                      updated:
                        date: "2022-04-28T14:20:04+00:00"
                        tokenId: "245941"
                      version: v1.1.0
        example:
            instances:
                - branch: "5876"
                  created:
                    date: "2022-04-28T14:20:04+00:00"
                    tokenId: "245941"
                  instanceId: abc123
                  mainConfig:
                    componentId: keboola.orchestrator
                    configId: "7954825835"
                  name: My Instance
                  repositoryName: keboola
                  templateId: aa
                  updated:
                    date: "2022-04-28T14:20:04+00:00"
                    tokenId: "245941"
                  version: v1.1.0
        required:
            - instances
    TemplatesInstancesIndexTemplatesBranchNotFoundResponseBody:
        title: TemplatesInstancesIndexTemplatesBranchNotFoundResponseBody
        type: object
        properties:
            error:
                type: string
                description: Name of error.
                example: templates.internalError
            message:
                type: string
                description: Error message.
                example: Internal Error
            statusCode:
                type: integer
                description: HTTP status code.
                example: 500
                format: int64
        description: Branch not found error.
        example:
            statusCode: 404
            error: templates.branchNotFound
            message: Branch "123" not found.
        required:
            - statusCode
            - error
            - message
    TemplatesRepositoriesIndexResponseBody:
        title: TemplatesRepositoriesIndexResponseBody
        type: object
        properties:
            repositories:
                type: array
                items:
                    $ref: '#/definitions/RepositoryResponseBody'
                description: All template repositories defined in the project.
                example:
                    - name: keboola
                      url: https://github.com/keboola/keboola-as-code-templates
                      ref: main
                      author:
                        name: Keboola
                        url: https://www.keboola.com
        example:
            repositories:
                - name: keboola
                  url: https://github.com/keboola/keboola-as-code-templates
                  ref: main
                  author:
                    name: Keboola
                    url: https://www.keboola.com
        required:
            - repositories
    TemplatesRepositoryIndexResponseBody:
        title: TemplatesRepositoryIndexResponseBody
        type: object
        properties:
            author:
                $ref: '#/definitions/AuthorResponseBody'
            name:
                type: string
                description: Template repository name. Use "keboola" for default Keboola repository.
                example: keboola
                minLength: 1
                maxLength: 40
            ref:
                type: string
                description: Git branch or tag.
                example: main
                minLength: 1
            url:
                type: string
                description: Git URL to the repository.
                example: https://github.com/keboola/keboola-as-code-templates
                minLength: 1
        example:
            name: keboola
            url: https://github.com/keboola/keboola-as-code-templates
            ref: main
            author:
                name: Keboola
                url: https://www.keboola.com
        required:
            - name
            - url
            - ref
            - author
    TemplatesRepositoryIndexTemplatesRepositoryNotFoundResponseBody:
        title: TemplatesRepositoryIndexTemplatesRepositoryNotFoundResponseBody
        type: object
        properties:
            error:
                type: string
                description: Name of error.
                example: templates.internalError
            message:
                type: string
                description: Error message.
                example: Internal Error
            statusCode:
                type: integer
                description: HTTP status code.
                example: 500
                format: int64
        description: Repository not found error.
        example:
            statusCode: 404
            error: templates.repositoryNotFound
            message: Repository "name" not found.
        required:
            - statusCode
            - error
            - message
    TemplatesTemplateIndexResponseBody:
        title: TemplatesTemplateIndexResponseBody
        type: object
        properties:
            author:
                $ref: '#/definitions/AuthorResponseBody'
            categories:
                type: array
                items:
                    type: string
                    example: abc123
                description: List of categories the template belongs to.
                example:
                    - E-commerce
                    - Other
                    - Social Media
            components:
                type: array
                items:
                    type: string
                    example: abc123
                description: List of components used in the template.
                example:
                    - ex-generic-v2
                    - keboola.snowflake-transformation
            defaultVersion:
                type: string
                description: Recommended version of the template.
                example: v1.2.3
                minLength: 1
                maxLength: 20
            deprecated:
                type: boolean
                description: Deprecated template cannot be used.
                example: false
            description:
                type: string
                description: Short description of the template.
                example: Full workflow to load all user accounts from the Service.
                minLength: 1
                maxLength: 200
            id:
                type: string
                example: aa
                minLength: 1
                maxLength: 40
            name:
                type: string
                description: Template name.
                example: My Template
                minLength: 1
                maxLength: 40
            repository:
                $ref: '#/definitions/RepositoryResponseBody'
            versions:
                type: array
                items:
                    $ref: '#/definitions/VersionResponseBody'
                description: All available versions of the template.
                example:
                    - version: v0.1.1
                      stable: false
                      description: Initial version.
                    - version: v1.1.1
                      stable: true
                      description: ""
                    - version: v1.2.3
                      stable: true
                      description: ""
                    - version: v2.0.0
                      stable: false
                      description: Experimental support for new API.
        example:
            exampletemplatedata:
                id: my-template
                name: My Template
                deprecated: false
                categories:
                    - E-commerce
                    - Other
                    - Social Media
                components:
                    - ex-generic-v2
                    - keboola.snowflake-transformation
                author:
                    name: Keboola
                    url: https://www.keboola.com
                description: Full workflow to load all user accounts from the Service.
                defaultVersion: v1.2.3
                versions:
                    - version: v0.1.1
                      stable: false
                      description: Initial version.
                    - version: v1.1.1
                      stable: true
                      description: ""
                    - version: v1.2.3
                      stable: true
                      description: ""
                    - version: v2.0.0
                      stable: false
                      description: Experimental support for new API.
            repository:
                name: keboola
                url: https://github.com/keboola/keboola-as-code-templates
                ref: main
                author:
                    name: Keboola
                    url: https://www.keboola.com
        required:
            - id
            - name
            - deprecated
            - author
            - description
            - defaultVersion
            - repository
            - categories
            - components
            - versions
    TemplatesTemplateIndexTemplatesRepositoryNotFoundResponseBody:
        title: TemplatesTemplateIndexTemplatesRepositoryNotFoundResponseBody
        type: object
        properties:
            error:
                type: string
                description: Name of error.
                example: templates.internalError
            message:
                type: string
                description: Error message.
                example: Internal Error
            statusCode:
                type: integer
                description: HTTP status code.
                example: 500
                format: int64
        description: Repository not found error.
        example:
            statusCode: 404
            error: templates.repositoryNotFound
            message: Repository "name" not found.
        required:
            - statusCode
            - error
            - message
    TemplatesTemplateIndexTemplatesTemplateNotFoundResponseBody:
        title: TemplatesTemplateIndexTemplatesTemplateNotFoundResponseBody
        type: object
        properties:
            error:
                type: string
                description: Name of error.
                example: templates.internalError
            message:
                type: string
                description: Error message.
                example: Internal Error
            statusCode:
                type: integer
                description: HTTP status code.
                example: 500
                format: int64
        description: Template not found error.
        example:
            statusCode: 404
            error: templates.templateNotFound
            message: Template "id" not found.
        required:
            - statusCode
            - error
            - message
    TemplatesTemplatesIndexResponseBody:
        title: TemplatesTemplatesIndexResponseBody
        type: object
        properties:
            repository:
                $ref: '#/definitions/RepositoryResponseBody'
            templates:
                type: array
                items:
                    $ref: '#/definitions/TemplateResponseBody'
                description: All template defined in the repository.
                example:
                    - author:
                        name: Keboola
                        url: https://www.keboola.com
                      categories:
                        - E-commerce
                        - Other
                        - Social Media
                      components:
                        - ex-generic-v2
                        - keboola.snowflake-transformation
                      defaultVersion: v1.2.3
                      deprecated: false
                      description: Full workflow to load all user accounts from the Service.
                      id: aa
                      name: My Template
                      versions:
                        - version: v0.1.1
                          stable: false
                          description: Initial version.
                        - version: v1.1.1
                          stable: true
                          description: ""
                        - version: v1.2.3
                          stable: true
                          description: ""
                        - version: v2.0.0
                          stable: false
                          description: Experimental support for new API.
        example:
            repository:
                name: keboola
                url: https://github.com/keboola/keboola-as-code-templates
                ref: main
                author:
                    name: Keboola
                    url: https://www.keboola.com
            templates:
                - id: my-template
                  name: My Template
                  deprecated: false
                  categories:
                    - E-commerce
                    - Other
                    - Social Media
                  components:
                    - ex-generic-v2
                    - keboola.snowflake-transformation
                  author:
                    name: Keboola
                    url: https://www.keboola.com
                  description: Full workflow to load all user accounts from the Service.
                  defaultVersion: v1.2.3
                  versions:
                    - version: v0.1.1
                      stable: false
                      description: Initial version.
                    - version: v1.1.1
                      stable: true
                      description: ""
                    - version: v1.2.3
                      stable: true
                      description: ""
                    - version: v2.0.0
                      stable: false
                      description: Experimental support for new API.
                - id: maximum-length-template-id-dolor-sit-an
                  name: Maximum length template name ipsum dolo
                  deprecated: false
                  categories:
                    - E-commerce
                    - Other
                    - Social Media
                  components:
                    - ex-generic-v2
                    - keboola.snowflake-transformation
                  author:
                    name: Keboola
                    url: https://www.keboola.com
                  description: Maximum length template description dolor sit amet, consectetuer adipiscing elit. Aenean commodo ligula eget dolor. Aenean massa. Cum sociis natoque penatibus et magnis dis parturient montes, nascet.
                  defaultVersion: v4.5.6
                  versions:
                    - version: v4.5.6
                      stable: true
                      description: Maximum length version description abc.
        required:
            - repository
            - templates
    TemplatesTemplatesIndexTemplatesRepositoryNotFoundResponseBody:
        title: TemplatesTemplatesIndexTemplatesRepositoryNotFoundResponseBody
        type: object
        properties:
            error:
                type: string
                description: Name of error.
                example: templates.internalError
            message:
                type: string
                description: Error message.
                example: Internal Error
            statusCode:
                type: integer
                description: HTTP status code.
                example: 500
                format: int64
        description: Repository not found error.
        example:
            statusCode: 404
            error: templates.repositoryNotFound
            message: Repository "name" not found.
        required:
            - statusCode
            - error
            - message
    TemplatesUpdateInstanceRequestBody:
        title: TemplatesUpdateInstanceRequestBody
        type: object
        properties:
            name:
                type: string
                description: New name of the instance.
                example: My Great Instance
        example:
            name: My Great Instance
        required:
            - name
    TemplatesUpdateInstanceResponseBody:
        title: TemplatesUpdateInstanceResponseBody
        type: object
        properties:
            branch:
                type: string
                description: ID of the branch.
                example: "5876"
            configurations:
                type: array
                items:
                    $ref: '#/definitions/ConfigResponseBody'
                description: All configurations from the instance.
                example:
                    - componentId: keboola.ex-db-mysql
                      configId: "7954825835"
                      name: My Extractor
            created:
                $ref: '#/definitions/ChangeInfoResponseBody'
            instanceId:
                type: string
                example: abc123
            mainConfig:
                $ref: '#/definitions/MainConfigResponseBody'
            name:
                type: string
                description: Name of the instance.
                example: My Instance
            repositoryName:
                type: string
                example: abc123
            templateDetail:
                $ref: '#/definitions/TemplateBaseResponseBody'
            templateId:
                type: string
                example: abc123
            updated:
                $ref: '#/definitions/ChangeInfoResponseBody'
            version:
                type: string
                example: abc123
            versionDetail:
                $ref: '#/definitions/VersionDetailResponseBody'
        example:
            branch: "5876"
            configurations:
                - componentId: keboola.ex-db-mysql
                  configId: "7954825835"
                  name: My Extractor
            created:
                date: "2022-04-28T14:20:04+00:00"
                tokenId: "245941"
            instanceId: abc123
            mainConfig:
                componentId: keboola.orchestrator
                configId: "7954825835"
            name: My Instance
            repositoryName: abc123
            templateDetail:
                author:
                    name: Keboola
                    url: https://www.keboola.com
                defaultVersion: v1.2.3
                deprecated: false
                description: Full workflow to load all user accounts from the Service.
                id: aa
                name: My Template
            templateId: abc123
            updated:
                date: "2022-04-28T14:20:04+00:00"
                tokenId: "245941"
            version: abc123
            versionDetail:
                exampleversiondata:
                    version: v1.2.3
                    stable: true
                    description: Stable version.
                components:
                    - ex-generic-v2
                    - keboola.snowflake-transformation
                longDescription: Maximum length template **description** dolor sit amet, consectetuer adipiscing elit
                readme: Lorem markdownum quod discenda [aegide lapidem](http://www.nequeuntoffensa.io/)
        required:
            - instanceId
            - templateId
            - version
            - repositoryName
            - branch
            - name
            - created
            - updated
            - templateDetail
            - versionDetail
            - configurations
    TemplatesUpdateInstanceTemplatesBranchNotFoundResponseBody:
        title: TemplatesUpdateInstanceTemplatesBranchNotFoundResponseBody
        type: object
        properties:
            error:
                type: string
                description: Name of error.
                example: templates.internalError
            message:
                type: string
                description: Error message.
                example: Internal Error
            statusCode:
                type: integer
                description: HTTP status code.
                example: 500
                format: int64
        description: Branch not found error.
        example:
            statusCode: 404
            error: templates.branchNotFound
            message: Branch "123" not found.
        required:
            - statusCode
            - error
            - message
    TemplatesUpdateInstanceTemplatesInstanceNotFoundResponseBody:
        title: TemplatesUpdateInstanceTemplatesInstanceNotFoundResponseBody
        type: object
        properties:
            error:
                type: string
                description: Name of error.
                example: templates.internalError
            message:
                type: string
                description: Error message.
                example: Internal Error
            statusCode:
                type: integer
                description: HTTP status code.
                example: 500
                format: int64
        description: Instance not found error.
        example:
            statusCode: 404
            error: templates.instanceNotFound
            message: Instance "V1StGXR8IZ5jdHi6BAmyT" not found.
        required:
            - statusCode
            - error
            - message
    TemplatesUpdateInstanceTemplatesProjectLockedResponseBody:
        title: TemplatesUpdateInstanceTemplatesProjectLockedResponseBody
        type: object
        properties:
            error:
                type: string
                description: Name of error.
                example: templates.internalError
            message:
                type: string
                description: Error message.
                example: The project is locked, another operation is in progress, please try again later.
            statusCode:
                type: integer
                description: HTTP status code.
                example: 503
                format: int64
        description: Access to branch metadata must be atomic, so only one write operation can run at a time. If this error occurs, the client should make retries, see Retry-After header.
        example:
            statusCode: 503
            error: templates.projectLocked
            message: The project is locked, another operation is in progress, please try again later.
        required:
            - statusCode
            - error
            - message
    TemplatesUpgradeInstanceInputsIndexResponseBody:
        title: TemplatesUpgradeInstanceInputsIndexResponseBody
        type: object
        properties:
            initialState:
                $ref: '#/definitions/ValidationResultResponseBody'
            stepGroups:
                type: array
                items:
                    $ref: '#/definitions/stepGroupResponseBody'
                description: List of the step groups.
                example:
                    - id: g01
                      description: Choose one of the eshop platforms.
                      required: atLeastOne
                      step:
                        - id: g01-s01
                          icon: common:download
                          name: Super Ecommerce
                          description: Sell online with the Super E-commerce website.
                          dialogName: Super Ecommerce
                          dialogDescription: Please configure credentials to your Super Ecommerce account.
                          inputs:
                            - id: user
                              name: User Name
                              description: ""
                              type: string
                              kind: input
                              default: john
                              options: null
                            - id: api-token
                              name: API Token
                              description: Insert Service API Token.
                              type: string
                              kind: hidden
                              default: ""
                              options: null
                            - id: export-description
                              name: Description
                              description: Please enter a short description of what this export is for.
                              type: string
                              kind: textarea
                              default: This export exports data to ...
                              options: null
                            - id: country
                              name: Country
                              description: Please select one country.
                              type: string
                              kind: select
                              default: value1
                              options:
                                - label: Country 1
                                  value: value1
                                - label: Country 2
                                  value: value2
                                - label: Country 3
                                  value: value3
                            - id: limit
                              name: Limit
                              description: Enter the maximum number of records.
                              type: int
                              kind: input
                              default: 1000
                              options: null
                            - id: person-height
                              name: Person Height
                              description: ""
                              type: double
                              kind: input
                              default: 178.5
                              options: null
                            - id: dummy-data
                              name: Generate dummy data
                              description: Do you want to generate dummy data?
                              type: bool
                              kind: confirm
                              default: true
                              options: null
                            - id: countries
                              name: Countries
                              description: Please select at least one country.
                              type: string[]
                              kind: multiselect
                              default:
                                - value1
                                - value3
                              options:
                                - label: Country 1
                                  value: value1
                                - label: Country 2
                                  value: value2
                                - label: Country 3
                                  value: value3
                        - id: g01-s02
                          icon: common:download
                          name: Other Ecommerce
                          description: Alternative ecommerce solution.
                          dialogName: Other Ecommerce
                          dialogDescription: Alternative ecommerce solution.
                          inputs:
                            - id: host
                              name: Service Host
                              description: Base path of the Service API.
                              type: string
                              kind: input
                              default: example.com
                              options: null
                            - id: token
                              name: Service Token
                              description: Service API token.
                              type: string
                              kind: hidden
                              default: ""
                              options: null
                    - id: g02
                      description: ""
                      required: all
                      step:
                        - id: g02-s01
                          icon: common:download
                          name: Snowflake
                          description: Transformation.
                          dialogName: Snowflake
                          dialogDescription: Step without inputs, locked, for illustration only.
                          inputs: []
                    - id: g03
                      description: Select some destinations if you want.
                      required: optional
                      step:
                        - id: g03-s01
                          icon: common:upload
                          name: Service 1
                          description: Some external service.
                          dialogName: Snowflake
                          dialogDescription: Some external service.
                          inputs:
                            - id: host
                              name: Service Host
                              description: Base path of the Service API.
                              type: string
                              kind: input
                              default: example.com
                              options: null
                        - id: g03-s02
                          icon: common:upload
                          name: Maximum length step name
                          description: Maximum length desc lorem ipsum dolor sit amet consectetur.
                          dialogName: Maximum dialog step name
                          dialogDescription: Maximum dialog description lorem ipsum dolor sit amet, consectetuer adipiscing elit. Aenean commodo ligula eget dolor. Aenean massa. Cum sociis natoque penatibus et magnis dis parturient montes, nas.
                          inputs:
                            - id: host
                              name: Input With Max Length Xy
                              description: Far far away, behind the word mountains, far from the countr
                              type: string
                              kind: input
                              default: A wonderful serenity has taken possession of my entire soul, like these sweet mornings of spring white...
                              options: null
                        - id: g03-s03
                          icon: common:upload
                          name: Service 3
                          description: Some external service.
                          dialogName: Service 3
                          dialogDescription: Some external service.
                          inputs: []
                        - id: g03-s04
                          icon: common:upload
                          name: Service 4
                          description: Some external service.
                          dialogName: Service 4
                          dialogDescription: Some external service.
                          inputs:
                            - id: host
                              name: Service Host
                              description: Base path of the Service API.
                              type: string
                              kind: input
                              default: example.com
                              options: null
                        - id: g03-s05
                          icon: common:upload
                          name: Service 5
                          description: Some external service.
                          dialogName: Service 5 Dialog Name
                          dialogDescription: Some external service.
                          inputs:
                            - id: host
                              name: Service Host
                              description: Base path of the Service API.
                              type: string
                              kind: input
                              default: example.com
                              options: null
                minItems: 1
        example:
            initialState:
                valid: false
                stepGroups:
                    - id: g01
                      valid: false
                      error: All steps must be configured.
                      steps:
                        - id: g01-s01
                          configured: true
                          valid: false
                          inputs:
                            - id: api-token
                              visible: true
                              error: Value cannot be empty.
                            - id: password
                              visible: false
                              error: null
                    - id: g02
                      valid: true
                      error: null
                      steps:
                        - id: g02-s01
                          configured: false
                          valid: true
                          inputs: []
                        - id: g02-s02
                          configured: true
                          valid: true
                          inputs:
                            - id: username
                              visible: true
                              error: null
            stepGroups:
                - id: g01
                  description: Choose one of the eshop platforms.
                  required: atLeastOne
                  step:
                    - id: g01-s01
                      icon: common:download
                      name: Super Ecommerce
                      description: Sell online with the Super E-commerce website.
                      dialogName: Super Ecommerce
                      dialogDescription: Please configure credentials to your Super Ecommerce account.
                      inputs:
                        - id: user
                          name: User Name
                          description: ""
                          type: string
                          kind: input
                          default: john
                          options: null
                        - id: api-token
                          name: API Token
                          description: Insert Service API Token.
                          type: string
                          kind: hidden
                          default: ""
                          options: null
                        - id: export-description
                          name: Description
                          description: Please enter a short description of what this export is for.
                          type: string
                          kind: textarea
                          default: This export exports data to ...
                          options: null
                        - id: country
                          name: Country
                          description: Please select one country.
                          type: string
                          kind: select
                          default: value1
                          options:
                            - label: Country 1
                              value: value1
                            - label: Country 2
                              value: value2
                            - label: Country 3
                              value: value3
                        - id: limit
                          name: Limit
                          description: Enter the maximum number of records.
                          type: int
                          kind: input
                          default: 1000
                          options: null
                        - id: person-height
                          name: Person Height
                          description: ""
                          type: double
                          kind: input
                          default: 178.5
                          options: null
                        - id: dummy-data
                          name: Generate dummy data
                          description: Do you want to generate dummy data?
                          type: bool
                          kind: confirm
                          default: true
                          options: null
                        - id: countries
                          name: Countries
                          description: Please select at least one country.
                          type: string[]
                          kind: multiselect
                          default:
                            - value1
                            - value3
                          options:
                            - label: Country 1
                              value: value1
                            - label: Country 2
                              value: value2
                            - label: Country 3
                              value: value3
                    - id: g01-s02
                      icon: common:download
                      name: Other Ecommerce
                      description: Alternative ecommerce solution.
                      dialogName: Other Ecommerce
                      dialogDescription: Alternative ecommerce solution.
                      inputs:
                        - id: host
                          name: Service Host
                          description: Base path of the Service API.
                          type: string
                          kind: input
                          default: example.com
                          options: null
                        - id: token
                          name: Service Token
                          description: Service API token.
                          type: string
                          kind: hidden
                          default: ""
                          options: null
                - id: g02
                  description: ""
                  required: all
                  step:
                    - id: g02-s01
                      icon: common:download
                      name: Snowflake
                      description: Transformation.
                      dialogName: Snowflake
                      dialogDescription: Step without inputs, locked, for illustration only.
                      inputs: []
                - id: g03
                  description: Select some destinations if you want.
                  required: optional
                  step:
                    - id: g03-s01
                      icon: common:upload
                      name: Service 1
                      description: Some external service.
                      dialogName: Snowflake
                      dialogDescription: Some external service.
                      inputs:
                        - id: host
                          name: Service Host
                          description: Base path of the Service API.
                          type: string
                          kind: input
                          default: example.com
                          options: null
                    - id: g03-s02
                      icon: common:upload
                      name: Maximum length step name
                      description: Maximum length desc lorem ipsum dolor sit amet consectetur.
                      dialogName: Maximum dialog step name
                      dialogDescription: Maximum dialog description lorem ipsum dolor sit amet, consectetuer adipiscing elit. Aenean commodo ligula eget dolor. Aenean massa. Cum sociis natoque penatibus et magnis dis parturient montes, nas.
                      inputs:
                        - id: host
                          name: Input With Max Length Xy
                          description: Far far away, behind the word mountains, far from the countr
                          type: string
                          kind: input
                          default: A wonderful serenity has taken possession of my entire soul, like these sweet mornings of spring white...
                          options: null
                    - id: g03-s03
                      icon: common:upload
                      name: Service 3
                      description: Some external service.
                      dialogName: Service 3
                      dialogDescription: Some external service.
                      inputs: []
                    - id: g03-s04
                      icon: common:upload
                      name: Service 4
                      description: Some external service.
                      dialogName: Service 4
                      dialogDescription: Some external service.
                      inputs:
                        - id: host
                          name: Service Host
                          description: Base path of the Service API.
                          type: string
                          kind: input
                          default: example.com
                          options: null
                    - id: g03-s05
                      icon: common:upload
                      name: Service 5
                      description: Some external service.
                      dialogName: Service 5 Dialog Name
                      dialogDescription: Some external service.
                      inputs:
                        - id: host
                          name: Service Host
                          description: Base path of the Service API.
                          type: string
                          kind: input
                          default: example.com
                          options: null
        required:
            - stepGroups
            - initialState
    TemplatesUpgradeInstanceInputsIndexTemplatesBranchNotFoundResponseBody:
        title: TemplatesUpgradeInstanceInputsIndexTemplatesBranchNotFoundResponseBody
        type: object
        properties:
            error:
                type: string
                description: Name of error.
                example: templates.internalError
            message:
                type: string
                description: Error message.
                example: Internal Error
            statusCode:
                type: integer
                description: HTTP status code.
                example: 500
                format: int64
        description: Branch not found error.
        example:
            statusCode: 404
            error: templates.branchNotFound
            message: Branch "123" not found.
        required:
            - statusCode
            - error
            - message
    TemplatesUpgradeInstanceInputsIndexTemplatesInstanceNotFoundResponseBody:
        title: TemplatesUpgradeInstanceInputsIndexTemplatesInstanceNotFoundResponseBody
        type: object
        properties:
            error:
                type: string
                description: Name of error.
                example: templates.internalError
            message:
                type: string
                description: Error message.
                example: Internal Error
            statusCode:
                type: integer
                description: HTTP status code.
                example: 500
                format: int64
        description: Instance not found error.
        example:
            statusCode: 404
            error: templates.instanceNotFound
            message: Instance "V1StGXR8IZ5jdHi6BAmyT" not found.
        required:
            - statusCode
            - error
            - message
    TemplatesUpgradeInstanceInputsIndexTemplatesTemplateNotFoundResponseBody:
        title: TemplatesUpgradeInstanceInputsIndexTemplatesTemplateNotFoundResponseBody
        type: object
        properties:
            error:
                type: string
                description: Name of error.
                example: templates.internalError
            message:
                type: string
                description: Error message.
                example: Internal Error
            statusCode:
                type: integer
                description: HTTP status code.
                example: 500
                format: int64
        description: Template not found error.
        example:
            statusCode: 404
            error: templates.templateNotFound
            message: Template "id" not found.
        required:
            - statusCode
            - error
            - message
    TemplatesUpgradeInstanceInputsIndexTemplatesVersionNotFoundResponseBody:
        title: TemplatesUpgradeInstanceInputsIndexTemplatesVersionNotFoundResponseBody
        type: object
        properties:
            error:
                type: string
                description: Name of error.
                example: templates.internalError
            message:
                type: string
                description: Error message.
                example: Internal Error
            statusCode:
                type: integer
                description: HTTP status code.
                example: 500
                format: int64
        description: Version not found error.
        example:
            statusCode: 404
            error: templates.versionNotFound
            message: Version "v1.2.3" not found.
        required:
            - statusCode
            - error
            - message
    TemplatesUpgradeInstanceInvalidInputsResponseBody:
        title: TemplatesUpgradeInstanceInvalidInputsResponseBody
        type: object
        properties:
            ValidationResult:
                $ref: '#/definitions/ValidationResultResponseBody'
            error:
                type: string
                description: Name of error.
                example: InvalidPayload
            message:
                type: string
                description: Error message.
                example: Inputs are not valid.
        description: Inputs are not valid.
        example:
            ValidationResult:
                valid: false
                stepGroups:
                    - id: g01
                      valid: false
                      error: All steps must be configured.
                      steps:
                        - id: g01-s01
                          configured: true
                          valid: false
                          inputs:
                            - id: api-token
                              visible: true
                              error: Value cannot be empty.
                            - id: password
                              visible: false
                              error: null
                    - id: g02
                      valid: true
                      error: null
                      steps:
                        - id: g02-s01
                          configured: false
                          valid: true
                          inputs: []
                        - id: g02-s02
                          configured: true
                          valid: true
                          inputs:
                            - id: username
                              visible: true
                              error: null
            error: InvalidPayload
            message: Inputs are not valid.
        required:
            - error
            - message
            - ValidationResult
    TemplatesUpgradeInstanceRequestBody:
        title: TemplatesUpgradeInstanceRequestBody
        type: object
        properties:
            steps:
                type: array
                items:
                    $ref: '#/definitions/StepPayloadRequestBody'
                description: Steps with input values filled in by user.
                example:
                    - id: g01-s01
                      inputs:
                        - id: user
                          value: user@example.com
                        - id: api-token
                          value: "123456"
        example:
            steps:
                - id: g01-s01
                  inputs:
                    - id: user
                      value: user@example.com
                    - id: api-token
                      value: "123456"
        required:
            - steps
    TemplatesUpgradeInstanceResponseBody:
        title: TemplatesUpgradeInstanceResponseBody
        type: object
        properties:
            createdAt:
                type: string
                description: Date and time of the task creation.
                example: "2022-04-28T14:20:04.000Z"
                format: date-time
            duration:
                type: integer
                description: Duration of the task in milliseconds.
                example: 123456789
                format: int64
            error:
                type: string
<<<<<<< HEAD
                example: abc123
=======
                example: Atque quod explicabo aperiam.
>>>>>>> d6a1e894
            finishedAt:
                type: string
                description: Date and time of the task end.
                example: "2022-04-28T14:20:04.000Z"
                format: date-time
            id:
                type: string
<<<<<<< HEAD
                example: abc123
=======
                example: Fugiat consequuntur adipisci.
>>>>>>> d6a1e894
            isFinished:
                type: boolean
                description: Shortcut for status != "processing".
                example: false
            outputs:
                $ref: '#/definitions/TaskOutputsResponseBody'
            result:
                type: string
<<<<<<< HEAD
                example: abc123
=======
                example: Dolores debitis vero fuga aspernatur.
>>>>>>> d6a1e894
            status:
                type: string
                description: 'Task status, one of: processing, success, error'
                example: success
                enum:
                    - processing
                    - success
                    - error
            type:
                type: string
                description: Task type.
<<<<<<< HEAD
                example: abc123
            url:
                type: string
                description: URL of the task.
                example: abc123
=======
                example: Quidem est est.
            url:
                type: string
                description: URL of the task.
                example: Commodi illo.
>>>>>>> d6a1e894
        example:
            id: task-1
            url: https://templates.keboola.com/v1/tasks/template.use/2018-01-01T00:00:00.000Z_dIklP
            type: template.use
            createdAt: "2018-01-01T00:00:00.000Z"
            finishedAt: "2018-01-01T00:00:00.000Z"
            isFinished: true
            duration: 123
            result: task succeeded
            outputs:
                instanceId: V1StGXR8IZ5jdHi6BAmyT
        required:
            - id
            - type
            - url
            - status
            - isFinished
            - createdAt
    TemplatesUpgradeInstanceTemplatesBranchNotFoundResponseBody:
        title: TemplatesUpgradeInstanceTemplatesBranchNotFoundResponseBody
        type: object
        properties:
            error:
                type: string
                description: Name of error.
                example: templates.internalError
            message:
                type: string
                description: Error message.
                example: Internal Error
            statusCode:
                type: integer
                description: HTTP status code.
                example: 500
                format: int64
        description: Branch not found error.
        example:
            statusCode: 404
            error: templates.branchNotFound
            message: Branch "123" not found.
        required:
            - statusCode
            - error
            - message
    TemplatesUpgradeInstanceTemplatesInstanceNotFoundResponseBody:
        title: TemplatesUpgradeInstanceTemplatesInstanceNotFoundResponseBody
        type: object
        properties:
            error:
                type: string
                description: Name of error.
                example: templates.internalError
            message:
                type: string
                description: Error message.
                example: Internal Error
            statusCode:
                type: integer
                description: HTTP status code.
                example: 500
                format: int64
        description: Instance not found error.
        example:
            statusCode: 404
            error: templates.instanceNotFound
            message: Instance "V1StGXR8IZ5jdHi6BAmyT" not found.
        required:
            - statusCode
            - error
            - message
    TemplatesUpgradeInstanceTemplatesProjectLockedResponseBody:
        title: TemplatesUpgradeInstanceTemplatesProjectLockedResponseBody
        type: object
        properties:
            error:
                type: string
                description: Name of error.
                example: templates.internalError
            message:
                type: string
                description: Error message.
                example: The project is locked, another operation is in progress, please try again later.
            statusCode:
                type: integer
                description: HTTP status code.
                example: 503
                format: int64
        description: Access to branch metadata must be atomic, so only one write operation can run at a time. If this error occurs, the client should make retries, see Retry-After header.
        example:
            statusCode: 503
            error: templates.projectLocked
            message: The project is locked, another operation is in progress, please try again later.
        required:
            - statusCode
            - error
            - message
    TemplatesUpgradeInstanceTemplatesTemplateNotFoundResponseBody:
        title: TemplatesUpgradeInstanceTemplatesTemplateNotFoundResponseBody
        type: object
        properties:
            error:
                type: string
                description: Name of error.
                example: templates.internalError
            message:
                type: string
                description: Error message.
                example: Internal Error
            statusCode:
                type: integer
                description: HTTP status code.
                example: 500
                format: int64
        description: Template not found error.
        example:
            statusCode: 404
            error: templates.templateNotFound
            message: Template "id" not found.
        required:
            - statusCode
            - error
            - message
    TemplatesUpgradeInstanceTemplatesVersionNotFoundResponseBody:
        title: TemplatesUpgradeInstanceTemplatesVersionNotFoundResponseBody
        type: object
        properties:
            error:
                type: string
                description: Name of error.
                example: templates.internalError
            message:
                type: string
                description: Error message.
                example: Internal Error
            statusCode:
                type: integer
                description: HTTP status code.
                example: 500
                format: int64
        description: Version not found error.
        example:
            statusCode: 404
            error: templates.versionNotFound
            message: Version "v1.2.3" not found.
        required:
            - statusCode
            - error
            - message
    TemplatesUpgradeInstanceValidateInputsRequestBody:
        title: TemplatesUpgradeInstanceValidateInputsRequestBody
        type: object
        properties:
            steps:
                type: array
                items:
                    $ref: '#/definitions/StepPayloadRequestBody'
                description: Steps with input values filled in by user.
                example:
                    - id: g01-s01
                      inputs:
                        - id: user
                          value: user@example.com
                        - id: api-token
                          value: "123456"
        example:
            steps:
                - id: g01-s01
                  inputs:
                    - id: user
                      value: user@example.com
                    - id: api-token
                      value: "123456"
        required:
            - steps
    TemplatesUpgradeInstanceValidateInputsResponseBody:
        title: TemplatesUpgradeInstanceValidateInputsResponseBody
        type: object
        properties:
            stepGroups:
                type: array
                items:
                    $ref: '#/definitions/StepGroupValidationResultResponseBody'
                description: List of Details for the step groups.
                example:
                    - error: All steps must be configured.
                      id: g01
                      steps:
                        - configured: false
                          id: g01-s01
                          inputs:
                            - error: API token cannot be empty.
                              id: api-token
                              visible: true
                          valid: false
                      valid: false
            valid:
                type: boolean
                description: True if all groups and inputs are valid.
                example: false
        example:
            valid: false
            stepGroups:
                - id: g01
                  valid: false
                  error: All steps must be configured.
                  steps:
                    - id: g01-s01
                      configured: true
                      valid: false
                      inputs:
                        - id: api-token
                          visible: true
                          error: Value cannot be empty.
                        - id: password
                          visible: false
                          error: null
                - id: g02
                  valid: true
                  error: null
                  steps:
                    - id: g02-s01
                      configured: false
                      valid: true
                      inputs: []
                    - id: g02-s02
                      configured: true
                      valid: true
                      inputs:
                        - id: username
                          visible: true
                          error: null
        required:
            - valid
            - stepGroups
    TemplatesUpgradeInstanceValidateInputsTemplatesBranchNotFoundResponseBody:
        title: TemplatesUpgradeInstanceValidateInputsTemplatesBranchNotFoundResponseBody
        type: object
        properties:
            error:
                type: string
                description: Name of error.
                example: templates.internalError
            message:
                type: string
                description: Error message.
                example: Internal Error
            statusCode:
                type: integer
                description: HTTP status code.
                example: 500
                format: int64
        description: Branch not found error.
        example:
            statusCode: 404
            error: templates.branchNotFound
            message: Branch "123" not found.
        required:
            - statusCode
            - error
            - message
    TemplatesUpgradeInstanceValidateInputsTemplatesInstanceNotFoundResponseBody:
        title: TemplatesUpgradeInstanceValidateInputsTemplatesInstanceNotFoundResponseBody
        type: object
        properties:
            error:
                type: string
                description: Name of error.
                example: templates.internalError
            message:
                type: string
                description: Error message.
                example: Internal Error
            statusCode:
                type: integer
                description: HTTP status code.
                example: 500
                format: int64
        description: Instance not found error.
        example:
            statusCode: 404
            error: templates.instanceNotFound
            message: Instance "V1StGXR8IZ5jdHi6BAmyT" not found.
        required:
            - statusCode
            - error
            - message
    TemplatesUpgradeInstanceValidateInputsTemplatesTemplateNotFoundResponseBody:
        title: TemplatesUpgradeInstanceValidateInputsTemplatesTemplateNotFoundResponseBody
        type: object
        properties:
            error:
                type: string
                description: Name of error.
                example: templates.internalError
            message:
                type: string
                description: Error message.
                example: Internal Error
            statusCode:
                type: integer
                description: HTTP status code.
                example: 500
                format: int64
        description: Template not found error.
        example:
            statusCode: 404
            error: templates.templateNotFound
            message: Template "id" not found.
        required:
            - statusCode
            - error
            - message
    TemplatesUpgradeInstanceValidateInputsTemplatesVersionNotFoundResponseBody:
        title: TemplatesUpgradeInstanceValidateInputsTemplatesVersionNotFoundResponseBody
        type: object
        properties:
            error:
                type: string
                description: Name of error.
                example: templates.internalError
            message:
                type: string
                description: Error message.
                example: Internal Error
            statusCode:
                type: integer
                description: HTTP status code.
                example: 500
                format: int64
        description: Version not found error.
        example:
            statusCode: 404
            error: templates.versionNotFound
            message: Version "v1.2.3" not found.
        required:
            - statusCode
            - error
            - message
    TemplatesUseTemplateVersionInvalidInputsResponseBody:
        title: TemplatesUseTemplateVersionInvalidInputsResponseBody
        type: object
        properties:
            ValidationResult:
                $ref: '#/definitions/ValidationResultResponseBody'
            error:
                type: string
                description: Name of error.
                example: InvalidPayload
            message:
                type: string
                description: Error message.
                example: Inputs are not valid.
        description: Inputs are not valid.
        example:
            ValidationResult:
                valid: false
                stepGroups:
                    - id: g01
                      valid: false
                      error: All steps must be configured.
                      steps:
                        - id: g01-s01
                          configured: true
                          valid: false
                          inputs:
                            - id: api-token
                              visible: true
                              error: Value cannot be empty.
                            - id: password
                              visible: false
                              error: null
                    - id: g02
                      valid: true
                      error: null
                      steps:
                        - id: g02-s01
                          configured: false
                          valid: true
                          inputs: []
                        - id: g02-s02
                          configured: true
                          valid: true
                          inputs:
                            - id: username
                              visible: true
                              error: null
            error: InvalidPayload
            message: Inputs are not valid.
        required:
            - error
            - message
            - ValidationResult
    TemplatesUseTemplateVersionRequestBody:
        title: TemplatesUseTemplateVersionRequestBody
        type: object
        properties:
            branch:
                type: string
                description: ID of the branch. Use "default" for default branch.
                example: default
            name:
                type: string
                description: Name of the new template instance.
                example: My Instance
            steps:
                type: array
                items:
                    $ref: '#/definitions/StepPayloadRequestBody'
                description: Steps with input values filled in by user.
                example:
                    - id: g01-s01
                      inputs:
                        - id: user
                          value: user@example.com
                        - id: api-token
                          value: "123456"
        example:
            branch: default
            name: My Instance
            steps:
                - id: g01-s01
                  inputs:
                    - id: user
                      value: user@example.com
                    - id: api-token
                      value: "123456"
        required:
            - name
            - branch
            - steps
    TemplatesUseTemplateVersionResponseBody:
        title: TemplatesUseTemplateVersionResponseBody
        type: object
        properties:
            createdAt:
                type: string
                description: Date and time of the task creation.
                example: "2022-04-28T14:20:04.000Z"
                format: date-time
            duration:
                type: integer
                description: Duration of the task in milliseconds.
                example: 123456789
                format: int64
            error:
                type: string
                example: abc123
            finishedAt:
                type: string
                description: Date and time of the task end.
                example: "2022-04-28T14:20:04.000Z"
                format: date-time
            id:
                type: string
                example: abc123
            isFinished:
                type: boolean
                description: Shortcut for status != "processing".
                example: false
            outputs:
                $ref: '#/definitions/TaskOutputsResponseBody'
            result:
                type: string
                example: abc123
            status:
                type: string
                description: 'Task status, one of: processing, success, error'
                example: success
                enum:
                    - processing
                    - success
                    - error
            type:
                type: string
                description: Task type.
                example: abc123
            url:
                type: string
                description: URL of the task.
                example: abc123
        example:
            id: task-1
            url: https://templates.keboola.com/v1/tasks/template.use/2018-01-01T00:00:00.000Z_dIklP
            type: template.use
            createdAt: "2018-01-01T00:00:00.000Z"
            finishedAt: "2018-01-01T00:00:00.000Z"
            isFinished: true
            duration: 123
            result: task succeeded
            outputs:
                instanceId: V1StGXR8IZ5jdHi6BAmyT
        required:
            - id
            - type
            - url
            - status
            - isFinished
            - createdAt
    TemplatesUseTemplateVersionTemplatesProjectLockedResponseBody:
        title: TemplatesUseTemplateVersionTemplatesProjectLockedResponseBody
        type: object
        properties:
            error:
                type: string
                description: Name of error.
                example: templates.internalError
            message:
                type: string
                description: Error message.
                example: The project is locked, another operation is in progress, please try again later.
            statusCode:
                type: integer
                description: HTTP status code.
                example: 503
                format: int64
        description: Access to branch metadata must be atomic, so only one write operation can run at a time. If this error occurs, the client should make retries, see Retry-After header.
        example:
            statusCode: 503
            error: templates.projectLocked
            message: The project is locked, another operation is in progress, please try again later.
        required:
            - statusCode
            - error
            - message
    TemplatesUseTemplateVersionTemplatesRepositoryNotFoundResponseBody:
        title: TemplatesUseTemplateVersionTemplatesRepositoryNotFoundResponseBody
        type: object
        properties:
            error:
                type: string
                description: Name of error.
                example: templates.internalError
            message:
                type: string
                description: Error message.
                example: Internal Error
            statusCode:
                type: integer
                description: HTTP status code.
                example: 500
                format: int64
        description: Repository not found error.
        example:
            statusCode: 404
            error: templates.repositoryNotFound
            message: Repository "name" not found.
        required:
            - statusCode
            - error
            - message
    TemplatesUseTemplateVersionTemplatesTemplateNotFoundResponseBody:
        title: TemplatesUseTemplateVersionTemplatesTemplateNotFoundResponseBody
        type: object
        properties:
            error:
                type: string
                description: Name of error.
                example: templates.internalError
            message:
                type: string
                description: Error message.
                example: Internal Error
            statusCode:
                type: integer
                description: HTTP status code.
                example: 500
                format: int64
        description: Template not found error.
        example:
            statusCode: 404
            error: templates.templateNotFound
            message: Template "id" not found.
        required:
            - statusCode
            - error
            - message
    TemplatesUseTemplateVersionTemplatesVersionNotFoundResponseBody:
        title: TemplatesUseTemplateVersionTemplatesVersionNotFoundResponseBody
        type: object
        properties:
            error:
                type: string
                description: Name of error.
                example: templates.internalError
            message:
                type: string
                description: Error message.
                example: Internal Error
            statusCode:
                type: integer
                description: HTTP status code.
                example: 500
                format: int64
        description: Version not found error.
        example:
            statusCode: 404
            error: templates.versionNotFound
            message: Version "v1.2.3" not found.
        required:
            - statusCode
            - error
            - message
    TemplatesValidateInputsRequestBody:
        title: TemplatesValidateInputsRequestBody
        type: object
        properties:
            steps:
                type: array
                items:
                    $ref: '#/definitions/StepPayloadRequestBody'
                description: Steps with input values filled in by user.
                example:
                    - id: g01-s01
                      inputs:
                        - id: user
                          value: user@example.com
                        - id: api-token
                          value: "123456"
        example:
            steps:
                - id: g01-s01
                  inputs:
                    - id: user
                      value: user@example.com
                    - id: api-token
                      value: "123456"
        required:
            - steps
    TemplatesValidateInputsResponseBody:
        title: TemplatesValidateInputsResponseBody
        type: object
        properties:
            stepGroups:
                type: array
                items:
                    $ref: '#/definitions/StepGroupValidationResultResponseBody'
                description: List of Details for the step groups.
                example:
                    - error: All steps must be configured.
                      id: g01
                      steps:
                        - configured: false
                          id: g01-s01
                          inputs:
                            - error: API token cannot be empty.
                              id: api-token
                              visible: true
                          valid: false
                      valid: false
            valid:
                type: boolean
                description: True if all groups and inputs are valid.
                example: false
        example:
            valid: false
            stepGroups:
                - id: g01
                  valid: false
                  error: All steps must be configured.
                  steps:
                    - id: g01-s01
                      configured: true
                      valid: false
                      inputs:
                        - id: api-token
                          visible: true
                          error: Value cannot be empty.
                        - id: password
                          visible: false
                          error: null
                - id: g02
                  valid: true
                  error: null
                  steps:
                    - id: g02-s01
                      configured: false
                      valid: true
                      inputs: []
                    - id: g02-s02
                      configured: true
                      valid: true
                      inputs:
                        - id: username
                          visible: true
                          error: null
        required:
            - valid
            - stepGroups
    TemplatesValidateInputsTemplatesRepositoryNotFoundResponseBody:
        title: TemplatesValidateInputsTemplatesRepositoryNotFoundResponseBody
        type: object
        properties:
            error:
                type: string
                description: Name of error.
                example: templates.internalError
            message:
                type: string
                description: Error message.
                example: Internal Error
            statusCode:
                type: integer
                description: HTTP status code.
                example: 500
                format: int64
        description: Repository not found error.
        example:
            statusCode: 404
            error: templates.repositoryNotFound
            message: Repository "name" not found.
        required:
            - statusCode
            - error
            - message
    TemplatesValidateInputsTemplatesTemplateNotFoundResponseBody:
        title: TemplatesValidateInputsTemplatesTemplateNotFoundResponseBody
        type: object
        properties:
            error:
                type: string
                description: Name of error.
                example: templates.internalError
            message:
                type: string
                description: Error message.
                example: Internal Error
            statusCode:
                type: integer
                description: HTTP status code.
                example: 500
                format: int64
        description: Template not found error.
        example:
            statusCode: 404
            error: templates.templateNotFound
            message: Template "id" not found.
        required:
            - statusCode
            - error
            - message
    TemplatesValidateInputsTemplatesVersionNotFoundResponseBody:
        title: TemplatesValidateInputsTemplatesVersionNotFoundResponseBody
        type: object
        properties:
            error:
                type: string
                description: Name of error.
                example: templates.internalError
            message:
                type: string
                description: Error message.
                example: Internal Error
            statusCode:
                type: integer
                description: HTTP status code.
                example: 500
                format: int64
        description: Version not found error.
        example:
            statusCode: 404
            error: templates.versionNotFound
            message: Version "v1.2.3" not found.
        required:
            - statusCode
            - error
            - message
    TemplatesVersionIndexResponseBody:
        title: TemplatesVersionIndexResponseBody
        type: object
        properties:
            components:
                type: array
                items:
                    type: string
                    example: abc123
                description: List of components used in the template version.
                example:
                    - ex-generic-v2
                    - keboola.snowflake-transformation
            description:
                type: string
                description: Optional short description of the version. Can be empty.
                example: Experimental support for new API.
                minLength: 0
                maxLength: 40
            longDescription:
                type: string
                description: Extended description of the template in Markdown format.
                example: '**Full workflow** to load all user accounts from [the Service](https://service.com). With *extended* explanation ...'
                minLength: 1
            readme:
                type: string
                description: Readme of the template version in Markdown format.
                example: Lorem markdownum quod discenda [aegide lapidem](http://www.nequeuntoffensa.io/)
                minLength: 1
            repository:
                $ref: '#/definitions/RepositoryResponseBody'
            stable:
                type: boolean
                description: If true, then the version is ready for production use.
                example: true
            template:
                $ref: '#/definitions/TemplateResponseBody'
            version:
                type: string
                description: Semantic version.
                example: v1.2.3
                minLength: 1
                maxLength: 20
        example:
            exampleversiondetaildata:
                exampleversiondata:
                    version: v1.2.3
                    stable: true
                    description: Stable version.
                components:
                    - ex-generic-v2
                    - keboola.snowflake-transformation
                longDescription: Maximum length template **description** dolor sit amet, consectetuer adipiscing elit
                readme: Lorem markdownum quod discenda [aegide lapidem](http://www.nequeuntoffensa.io/)
            repository:
                name: keboola
                url: https://github.com/keboola/keboola-as-code-templates
                ref: main
                author:
                    name: Keboola
                    url: https://www.keboola.com
            template:
                id: my-template
                name: My Template
                deprecated: false
                author:
                    name: Keboola
                    url: https://www.keboola.com
                description: Full workflow to load all user accounts from the Service.
                defaultVersion: v1.2.3
        required:
            - version
            - stable
            - description
            - components
            - longDescription
            - readme
            - repository
            - template
    TemplatesVersionIndexTemplatesRepositoryNotFoundResponseBody:
        title: TemplatesVersionIndexTemplatesRepositoryNotFoundResponseBody
        type: object
        properties:
            error:
                type: string
                description: Name of error.
                example: templates.internalError
            message:
                type: string
                description: Error message.
                example: Internal Error
            statusCode:
                type: integer
                description: HTTP status code.
                example: 500
                format: int64
        description: Repository not found error.
        example:
            statusCode: 404
            error: templates.repositoryNotFound
            message: Repository "name" not found.
        required:
            - statusCode
            - error
            - message
    TemplatesVersionIndexTemplatesTemplateNotFoundResponseBody:
        title: TemplatesVersionIndexTemplatesTemplateNotFoundResponseBody
        type: object
        properties:
            error:
                type: string
                description: Name of error.
                example: templates.internalError
            message:
                type: string
                description: Error message.
                example: Internal Error
            statusCode:
                type: integer
                description: HTTP status code.
                example: 500
                format: int64
        description: Template not found error.
        example:
            statusCode: 404
            error: templates.templateNotFound
            message: Template "id" not found.
        required:
            - statusCode
            - error
            - message
    TemplatesVersionIndexTemplatesVersionNotFoundResponseBody:
        title: TemplatesVersionIndexTemplatesVersionNotFoundResponseBody
        type: object
        properties:
            error:
                type: string
                description: Name of error.
                example: templates.internalError
            message:
                type: string
                description: Error message.
                example: Internal Error
            statusCode:
                type: integer
                description: HTTP status code.
                example: 500
                format: int64
        description: Version not found error.
        example:
            statusCode: 404
            error: templates.versionNotFound
            message: Version "v1.2.3" not found.
        required:
            - statusCode
            - error
            - message
    ValidationResultResponseBody:
        title: ValidationResultResponseBody
        type: object
        properties:
            stepGroups:
                type: array
                items:
                    $ref: '#/definitions/StepGroupValidationResultResponseBody'
                description: List of Details for the step groups.
                example:
                    - error: All steps must be configured.
                      id: g01
                      steps:
                        - configured: false
                          id: g01-s01
                          inputs:
                            - error: API token cannot be empty.
                              id: api-token
                              visible: true
                          valid: false
                      valid: false
            valid:
                type: boolean
                description: True if all groups and inputs are valid.
                example: false
        description: Detail of the inputs validation.
        example:
            valid: false
            stepGroups:
                - id: g01
                  valid: false
                  error: All steps must be configured.
                  steps:
                    - id: g01-s01
                      configured: true
                      valid: false
                      inputs:
                        - id: api-token
                          visible: true
                          error: Value cannot be empty.
                        - id: password
                          visible: false
                          error: null
                - id: g02
                  valid: true
                  error: null
                  steps:
                    - id: g02-s01
                      configured: false
                      valid: true
                      inputs: []
                    - id: g02-s02
                      configured: true
                      valid: true
                      inputs:
                        - id: username
                          visible: true
                          error: null
        required:
            - valid
            - stepGroups
    VersionDetailResponseBody:
        title: VersionDetailResponseBody
        type: object
        properties:
            components:
                type: array
                items:
                    type: string
                    example: abc123
                description: List of components used in the template version.
                example:
                    - ex-generic-v2
                    - keboola.snowflake-transformation
            description:
                type: string
                description: Optional short description of the version. Can be empty.
                example: Experimental support for new API.
                minLength: 0
                maxLength: 40
            longDescription:
                type: string
                description: Extended description of the template in Markdown format.
                example: '**Full workflow** to load all user accounts from [the Service](https://service.com). With *extended* explanation ...'
                minLength: 1
            readme:
                type: string
                description: Readme of the template version in Markdown format.
                example: Lorem markdownum quod discenda [aegide lapidem](http://www.nequeuntoffensa.io/)
                minLength: 1
            stable:
                type: boolean
                description: If true, then the version is ready for production use.
                example: true
            version:
                type: string
                description: Semantic version.
                example: v1.2.3
                minLength: 1
                maxLength: 20
        example:
            exampleversiondata:
                version: v1.2.3
                stable: true
                description: Stable version.
            components:
                - ex-generic-v2
                - keboola.snowflake-transformation
            longDescription: Maximum length template **description** dolor sit amet, consectetuer adipiscing elit
            readme: Lorem markdownum quod discenda [aegide lapidem](http://www.nequeuntoffensa.io/)
        required:
            - version
            - stable
            - description
            - components
            - longDescription
            - readme
    VersionResponseBody:
        title: VersionResponseBody
        type: object
        properties:
            description:
                type: string
                description: Optional short description of the version. Can be empty.
                example: Experimental support for new API.
                minLength: 0
                maxLength: 40
            stable:
                type: boolean
                description: If true, then the version is ready for production use.
                example: true
            version:
                type: string
                description: Semantic version.
                example: v1.2.3
                minLength: 1
                maxLength: 20
        description: Template version.
        example:
            version: v1.2.3
            stable: true
            description: Stable version.
        required:
            - version
            - stable
            - description
    inputOptionResponseBody:
        title: inputOptionResponseBody
        type: object
        properties:
            label:
                type: string
                description: Visible label of the option.
                example: Label
                minLength: 1
                maxLength: 25
            value:
                type: string
                description: Value of the option.
                example: value
                minLength: 0
                maxLength: 100
        description: Input option for type = select OR multiselect.
        example:
            label: Label
            value: value
        required:
            - label
            - value
    inputResponseBody:
        title: inputResponseBody
        type: object
        properties:
            componentId:
                type: string
                description: Component id for "oauth" kind inputs.
                example: keboola.ex-component
            default:
                description: Default value, match defined type.
                example: foo bar
                oneOf:
                    - type: string
                    - type: integer
                    - type: number
                    - type: boolean
                    - items:
                        type: string
                      type: array
                    - type: object
            description:
                type: string
                description: Description of the input.
                example: Insert Service API Token.
                minLength: 1
                maxLength: 60
            id:
                type: string
                description: Unique ID of the input.
                example: api-token
                minLength: 1
            kind:
                type: string
                description: Kind of the input.
                example: input
                enum:
                    - input
                    - hidden
                    - textarea
                    - confirm
                    - select
                    - multiselect
                    - oauth
                    - oauthAccounts
            name:
                type: string
                description: Name of the input.
                example: API Token
                minLength: 1
                maxLength: 25
            oauthInputId:
                type: string
                description: OAuth input id for "oauthAccounts" kind inputs.
                example: oauthInput
            options:
                type: array
                items:
                    $ref: '#/definitions/inputOptionResponseBody'
                description: Input options for type = select OR multiselect.
                example:
                    - label: Country 1
                      value: value1
                    - label: Country 2
                      value: value2
                    - label: Country 3
                      value: value3
            type:
                type: string
                description: Type of the input.
                example: string
                enum:
                    - string
                    - int
                    - double
                    - bool
                    - string[]
                    - object
        description: User input.
        example:
            id: api-token
            name: API Token
            description: Insert Service API Token.
            type: string
            kind: hidden
            default: ""
            options: null
        required:
            - id
            - name
            - description
            - type
            - kind
            - default
    stepGroupResponseBody:
        title: stepGroupResponseBody
        type: object
        properties:
            description:
                type: string
                description: Description of the step group, a tooltip explaining what needs to be configured.
                example: Choose one of the eshop platforms.
                minLength: 1
                maxLength: 80
            id:
                type: string
                description: Unique ID of the step group.
                example: g01
            required:
                type: string
                description: The number of steps that must be configured.
                example: atLeastOne
                enum:
                    - all
                    - atLeastOne
                    - exactlyOne
                    - zeroOrOne
                    - optional
            steps:
                type: array
                items:
                    $ref: '#/definitions/stepResponseBody'
                description: Steps in the group.
                example:
                    - id: g01-s01
                      icon: common:download
                      name: Super Ecommerce
                      description: Sell online with the Super E-commerce website.
                      dialogName: Super Ecommerce
                      dialogDescription: Please configure credentials to your Super Ecommerce account.
                      inputs:
                        - id: user
                          name: User Name
                          description: ""
                          type: string
                          kind: input
                          default: john
                          options: null
                        - id: api-token
                          name: API Token
                          description: Insert Service API Token.
                          type: string
                          kind: hidden
                          default: ""
                          options: null
                        - id: export-description
                          name: Description
                          description: Please enter a short description of what this export is for.
                          type: string
                          kind: textarea
                          default: This export exports data to ...
                          options: null
                        - id: country
                          name: Country
                          description: Please select one country.
                          type: string
                          kind: select
                          default: value1
                          options:
                            - label: Country 1
                              value: value1
                            - label: Country 2
                              value: value2
                            - label: Country 3
                              value: value3
                        - id: limit
                          name: Limit
                          description: Enter the maximum number of records.
                          type: int
                          kind: input
                          default: 1000
                          options: null
                        - id: person-height
                          name: Person Height
                          description: ""
                          type: double
                          kind: input
                          default: 178.5
                          options: null
                        - id: dummy-data
                          name: Generate dummy data
                          description: Do you want to generate dummy data?
                          type: bool
                          kind: confirm
                          default: true
                          options: null
                        - id: countries
                          name: Countries
                          description: Please select at least one country.
                          type: string[]
                          kind: multiselect
                          default:
                            - value1
                            - value3
                          options:
                            - label: Country 1
                              value: value1
                            - label: Country 2
                              value: value2
                            - label: Country 3
                              value: value3
                minItems: 1
        description: Step group is a container for steps.
        example:
            description: Choose one of the eshop platforms.
            id: g01
            required: atLeastOne
            steps:
                - id: g01-s01
                  icon: common:download
                  name: Super Ecommerce
                  description: Sell online with the Super E-commerce website.
                  dialogName: Super Ecommerce
                  dialogDescription: Please configure credentials to your Super Ecommerce account.
                  inputs:
                    - id: user
                      name: User Name
                      description: ""
                      type: string
                      kind: input
                      default: john
                      options: null
                    - id: api-token
                      name: API Token
                      description: Insert Service API Token.
                      type: string
                      kind: hidden
                      default: ""
                      options: null
                    - id: export-description
                      name: Description
                      description: Please enter a short description of what this export is for.
                      type: string
                      kind: textarea
                      default: This export exports data to ...
                      options: null
                    - id: country
                      name: Country
                      description: Please select one country.
                      type: string
                      kind: select
                      default: value1
                      options:
                        - label: Country 1
                          value: value1
                        - label: Country 2
                          value: value2
                        - label: Country 3
                          value: value3
                    - id: limit
                      name: Limit
                      description: Enter the maximum number of records.
                      type: int
                      kind: input
                      default: 1000
                      options: null
                    - id: person-height
                      name: Person Height
                      description: ""
                      type: double
                      kind: input
                      default: 178.5
                      options: null
                    - id: dummy-data
                      name: Generate dummy data
                      description: Do you want to generate dummy data?
                      type: bool
                      kind: confirm
                      default: true
                      options: null
                    - id: countries
                      name: Countries
                      description: Please select at least one country.
                      type: string[]
                      kind: multiselect
                      default:
                        - value1
                        - value3
                      options:
                        - label: Country 1
                          value: value1
                        - label: Country 2
                          value: value2
                        - label: Country 3
                          value: value3
        required:
            - id
            - description
            - required
            - steps
    stepResponseBody:
        title: stepResponseBody
        type: object
        properties:
            description:
                type: string
                description: Description of the step.
                example: Sell online with the Super E-commerce website.
                minLength: 1
                maxLength: 60
            dialogDescription:
                type: string
                description: Description of the dialog with inputs.
                example: Please configure the connection to your Super Ecommerce account.
                minLength: 1
                maxLength: 200
            dialogName:
                type: string
                description: Name of the dialog with inputs.
                example: Super Ecommerce
                minLength: 1
                maxLength: 25
            icon:
                type: string
                description: Icon for UI. Component icon if it starts with "component:...", or a common icon if it starts with "common:...".
                example: common:download
                minLength: 1
                maxLength: 40
            id:
                type: string
                description: Unique ID of the step.
                example: g01-s01
                minLength: 1
            inputs:
                type: array
                items:
                    $ref: '#/definitions/inputResponseBody'
                description: Inputs in the step.
                example:
                    - id: user
                      name: User Name
                      description: ""
                      type: string
                      kind: input
                      default: john
                      options: null
                    - id: api-token
                      name: API Token
                      description: Insert Service API Token.
                      type: string
                      kind: hidden
                      default: ""
                      options: null
                    - id: export-description
                      name: Description
                      description: Please enter a short description of what this export is for.
                      type: string
                      kind: textarea
                      default: This export exports data to ...
                      options: null
                    - id: country
                      name: Country
                      description: Please select one country.
                      type: string
                      kind: select
                      default: value1
                      options:
                        - label: Country 1
                          value: value1
                        - label: Country 2
                          value: value2
                        - label: Country 3
                          value: value3
                    - id: limit
                      name: Limit
                      description: Enter the maximum number of records.
                      type: int
                      kind: input
                      default: 1000
                      options: null
                    - id: person-height
                      name: Person Height
                      description: ""
                      type: double
                      kind: input
                      default: 178.5
                      options: null
                    - id: dummy-data
                      name: Generate dummy data
                      description: Do you want to generate dummy data?
                      type: bool
                      kind: confirm
                      default: true
                      options: null
                    - id: countries
                      name: Countries
                      description: Please select at least one country.
                      type: string[]
                      kind: multiselect
                      default:
                        - value1
                        - value3
                      options:
                        - label: Country 1
                          value: value1
                        - label: Country 2
                          value: value2
                        - label: Country 3
                          value: value3
                minItems: 0
            name:
                type: string
                description: Name of the step.
                example: Super Ecommerce
                minLength: 1
                maxLength: 25
        description: Step is a container for inputs.
        example:
            description: Sell online with the Super E-commerce website.
            dialogDescription: Please configure the connection to your Super Ecommerce account.
            dialogName: Super Ecommerce
            icon: common:download
            id: g01-s01
            inputs:
                - id: user
                  name: User Name
                  description: ""
                  type: string
                  kind: input
                  default: john
                  options: null
                - id: api-token
                  name: API Token
                  description: Insert Service API Token.
                  type: string
                  kind: hidden
                  default: ""
                  options: null
                - id: export-description
                  name: Description
                  description: Please enter a short description of what this export is for.
                  type: string
                  kind: textarea
                  default: This export exports data to ...
                  options: null
                - id: country
                  name: Country
                  description: Please select one country.
                  type: string
                  kind: select
                  default: value1
                  options:
                    - label: Country 1
                      value: value1
                    - label: Country 2
                      value: value2
                    - label: Country 3
                      value: value3
                - id: limit
                  name: Limit
                  description: Enter the maximum number of records.
                  type: int
                  kind: input
                  default: 1000
                  options: null
                - id: person-height
                  name: Person Height
                  description: ""
                  type: double
                  kind: input
                  default: 178.5
                  options: null
                - id: dummy-data
                  name: Generate dummy data
                  description: Do you want to generate dummy data?
                  type: bool
                  kind: confirm
                  default: true
                  options: null
                - id: countries
                  name: Countries
                  description: Please select at least one country.
                  type: string[]
                  kind: multiselect
                  default:
                    - value1
                    - value3
                  options:
                    - label: Country 1
                      value: value1
                    - label: Country 2
                      value: value2
                    - label: Country 3
                      value: value3
            name: Super Ecommerce
        required:
            - id
            - icon
            - name
            - description
            - dialogName
            - dialogDescription
            - inputs
securityDefinitions:
    storage-api-token:
        type: apiKey
        description: Storage Api Token Authentication.
        name: X-StorageApi-Token
        in: header<|MERGE_RESOLUTION|>--- conflicted
+++ resolved
@@ -1385,7 +1385,7 @@
                 format: int64
             error:
                 type: string
-                example: Voluptates at.
+                example: abc123
             finishedAt:
                 type: string
                 description: Date and time of the task end.
@@ -1393,7 +1393,7 @@
                 format: date-time
             id:
                 type: string
-                example: Quis est odio rerum deleniti.
+                example: abc123
             isFinished:
                 type: boolean
                 description: Shortcut for status != "processing".
@@ -1402,7 +1402,7 @@
                 $ref: '#/definitions/TaskOutputsResponseBody'
             result:
                 type: string
-                example: Sit architecto.
+                example: abc123
             status:
                 type: string
                 description: 'Task status, one of: processing, success, error'
@@ -1414,11 +1414,11 @@
             type:
                 type: string
                 description: Task type.
-                example: Earum deleniti.
+                example: abc123
             url:
                 type: string
                 description: URL of the task.
-                example: Doloremque quia ut quaerat.
+                example: abc123
         example:
             id: task-1
             url: https://templates.keboola.com/v1/tasks/template.use/2018-01-01T00:00:00.000Z_dIklP
@@ -1531,11 +1531,7 @@
                 format: int64
             error:
                 type: string
-<<<<<<< HEAD
                 example: abc123
-=======
-                example: Aut deserunt veritatis qui voluptatem aliquid.
->>>>>>> d6a1e894
             finishedAt:
                 type: string
                 description: Date and time of the task end.
@@ -1543,11 +1539,7 @@
                 format: date-time
             id:
                 type: string
-<<<<<<< HEAD
                 example: abc123
-=======
-                example: Pariatur aliquam et quia placeat.
->>>>>>> d6a1e894
             isFinished:
                 type: boolean
                 description: Shortcut for status != "processing".
@@ -1556,15 +1548,11 @@
                 $ref: '#/definitions/TaskOutputsResponseBody'
             result:
                 type: string
-<<<<<<< HEAD
                 example: abc123
-=======
-                example: Aspernatur et distinctio ipsa asperiores impedit vel.
->>>>>>> d6a1e894
             status:
                 type: string
                 description: 'Task status, one of: processing, success, error'
-                example: error
+                example: success
                 enum:
                     - processing
                     - success
@@ -1572,19 +1560,11 @@
             type:
                 type: string
                 description: Task type.
-<<<<<<< HEAD
                 example: abc123
             url:
                 type: string
                 description: URL of the task.
                 example: abc123
-=======
-                example: Pariatur officiis provident neque.
-            url:
-                type: string
-                description: URL of the task.
-                example: Deserunt unde adipisci repudiandae iusto.
->>>>>>> d6a1e894
         example:
             id: task-1
             url: https://templates.keboola.com/v1/tasks/template.use/2018-01-01T00:00:00.000Z_dIklP
@@ -3536,11 +3516,7 @@
                 format: int64
             error:
                 type: string
-<<<<<<< HEAD
                 example: abc123
-=======
-                example: Atque quod explicabo aperiam.
->>>>>>> d6a1e894
             finishedAt:
                 type: string
                 description: Date and time of the task end.
@@ -3548,11 +3524,7 @@
                 format: date-time
             id:
                 type: string
-<<<<<<< HEAD
                 example: abc123
-=======
-                example: Fugiat consequuntur adipisci.
->>>>>>> d6a1e894
             isFinished:
                 type: boolean
                 description: Shortcut for status != "processing".
@@ -3561,11 +3533,7 @@
                 $ref: '#/definitions/TaskOutputsResponseBody'
             result:
                 type: string
-<<<<<<< HEAD
                 example: abc123
-=======
-                example: Dolores debitis vero fuga aspernatur.
->>>>>>> d6a1e894
             status:
                 type: string
                 description: 'Task status, one of: processing, success, error'
@@ -3577,19 +3545,11 @@
             type:
                 type: string
                 description: Task type.
-<<<<<<< HEAD
                 example: abc123
             url:
                 type: string
                 description: URL of the task.
                 example: abc123
-=======
-                example: Quidem est est.
-            url:
-                type: string
-                description: URL of the task.
-                example: Commodi illo.
->>>>>>> d6a1e894
         example:
             id: task-1
             url: https://templates.keboola.com/v1/tasks/template.use/2018-01-01T00:00:00.000Z_dIklP
