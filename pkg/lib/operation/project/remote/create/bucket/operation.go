package bucket

import (
	"context"
	"strings"

	"github.com/keboola/go-client/pkg/keboola"

	"github.com/keboola/keboola-as-code/internal/pkg/log"
	"github.com/keboola/keboola-as-code/internal/pkg/telemetry"
)

type Options struct {
	BranchKey   keboola.BranchKey
	Description string
	DisplayName string
	Name        string
	Stage       string
}

type dependencies interface {
	KeboolaProjectAPI() *keboola.AuthorizedAPI
	Logger() log.Logger
	Telemetry() telemetry.Telemetry
}

func Run(ctx context.Context, o Options, d dependencies) (err error) {
	ctx, span := d.Telemetry().Tracer().Start(ctx, "keboola.go.operation.project.remote.create.bucket")
	defer span.End(&err)

	logger := d.Logger()

	if !strings.HasPrefix(o.Name, "c-") {
		o.Name = "c-" + o.Name
	}
	b := &keboola.Bucket{
		BucketKey: keboola.BucketKey{
			BranchID: o.BranchKey.ID,
			BucketID: keboola.BucketID{
				Stage:      o.Stage,
				BucketName: o.Name,
			},
		},
		Description: o.Description,
		DisplayName: o.DisplayName,
	}
	b, err = d.KeboolaProjectAPI().CreateBucketRequest(b).Send(ctx)
	if err != nil {
		return err
	}
<<<<<<< HEAD
	logger.InfofCtx(ctx, `Created bucket "%s".`, b.BucketID.String())
=======
	logger.Infof(ctx, `Created bucket "%s".`, b.ID.String())
>>>>>>> 816a1055
	return nil
}<|MERGE_RESOLUTION|>--- conflicted
+++ resolved
@@ -48,10 +48,6 @@
 	if err != nil {
 		return err
 	}
-<<<<<<< HEAD
-	logger.InfofCtx(ctx, `Created bucket "%s".`, b.BucketID.String())
-=======
-	logger.Infof(ctx, `Created bucket "%s".`, b.ID.String())
->>>>>>> 816a1055
+	logger.Infof(ctx, `Created bucket "%s".`, b.BucketID.String())
 	return nil
 }