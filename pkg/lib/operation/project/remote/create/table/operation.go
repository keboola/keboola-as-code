--- conflicted
+++ resolved
@@ -47,10 +47,6 @@
 		return err
 	}
 
-<<<<<<< HEAD
-	d.Logger().InfofCtx(ctx, `Created table "%s".`, tableKey.TableID.String())
-=======
-	d.Logger().Infof(ctx, `Created table "%s".`, tableID.String())
->>>>>>> 816a1055
+	d.Logger().Infof(ctx, `Created table "%s".`, tableKey.TableID.String())
 	return nil
 }