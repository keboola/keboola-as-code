package table

import (
	"context"

	"github.com/keboola/go-client/pkg/keboola"

	"github.com/keboola/keboola-as-code/internal/pkg/log"
	"github.com/keboola/keboola-as-code/internal/pkg/service/common/rollback"
	"github.com/keboola/keboola-as-code/internal/pkg/telemetry"
	tableImport "github.com/keboola/keboola-as-code/pkg/lib/operation/project/remote/table/import"
)

type Options struct {
	CreateTableRequest keboola.CreateTableRequest
	BucketKey          keboola.BucketKey
}

type dependencies interface {
	KeboolaProjectAPI() *keboola.AuthorizedAPI
	Logger() log.Logger
	Telemetry() telemetry.Telemetry
}

func Run(ctx context.Context, o Options, d dependencies) (err error) {
	ctx, span := d.Telemetry().Tracer().Start(ctx, "keboola.go.operation.project.remote.create.table")
	defer span.End(&err)

	rb := rollback.New(d.Logger())
	err = tableImport.EnsureBucketExists(ctx, d, rb, o.BucketKey)
	if err != nil {
		return err
	}

	tableID := keboola.TableID{BucketID: o.BucketKey.BucketID, TableName: o.CreateTableRequest.Name}
	tableKey := keboola.TableKey{BranchID: o.BucketKey.BranchID, TableID: tableID}

	res, err := d.KeboolaProjectAPI().CreateTableDefinitionRequest(tableKey, &o.CreateTableRequest).Send(ctx)
	if err != nil {
		rb.Invoke(ctx)
		return err
	}

<<<<<<< HEAD
	d.Logger().InfofCtx(ctx, `Created table "%s".`, res.TableID.String())
=======
	d.Logger().Infof(ctx, `Created table "%s".`, tableKey.TableID.String())
>>>>>>> 65ebc344
	return nil
}<|MERGE_RESOLUTION|>--- conflicted
+++ resolved
@@ -41,10 +41,6 @@
 		return err
 	}
 
-<<<<<<< HEAD
-	d.Logger().InfofCtx(ctx, `Created table "%s".`, res.TableID.String())
-=======
-	d.Logger().Infof(ctx, `Created table "%s".`, tableKey.TableID.String())
->>>>>>> 65ebc344
+	d.Logger().Infof(ctx, `Created table "%s".`, res.TableID.String())
 	return nil
 }