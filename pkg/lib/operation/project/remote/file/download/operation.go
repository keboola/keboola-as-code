// Package download contains the implementation of the "kbc project remote file download" command.
package download

import (
	"context"
	"fmt"
	"io"
	"os"
	"path/filepath"
	"strings"

	"github.com/keboola/go-client/pkg/keboola"
	"github.com/klauspost/pgzip"
	"github.com/schollz/progressbar/v3"
	"go.uber.org/atomic"
	"golang.org/x/sync/errgroup"

	"github.com/keboola/keboola-as-code/internal/pkg/log"
	"github.com/keboola/keboola-as-code/internal/pkg/telemetry"
	"github.com/keboola/keboola-as-code/internal/pkg/utils/errors"
)

const (
	StdoutOutput           = "-"
	GZIPFileExt            = ".gz"
	GetFileSizeParallelism = 100
)

type dependencies interface {
	KeboolaProjectAPI() *keboola.AuthorizedAPI
	Logger() log.Logger
	Telemetry() telemetry.Telemetry
	Stdout() io.Writer
	Stderr() io.Writer
}

type downloader struct {
	dependencies
	options Options
	bar     *progressbar.ProgressBar
	slices  []string
}

func Run(ctx context.Context, o Options, d dependencies) (returnErr error) {
	return (&downloader{options: o, dependencies: d}).Download(ctx)
}

func (d *downloader) Download(ctx context.Context) (returnErr error) {
	ctx, span := d.Telemetry().Tracer().Start(ctx, "keboola.go.operation.project.remote.file.download")
	defer span.End(&returnErr)

	// Log start and end
	if !d.options.ToStdout() {
		defer func() {
			if returnErr == nil {
<<<<<<< HEAD
				d.Logger().InfofCtx(ctx, `File "%d" downloaded to "%s".`, d.options.File.FileID, d.options.FormattedOutput())
=======
				d.Logger().Infof(ctx, `File "%d" downloaded to "%s".`, d.options.File.ID, d.options.FormattedOutput())
>>>>>>> 816a1055
			}
		}()
	}

	// Get slices
	if slices, err := d.getSlices(ctx); err == nil {
		d.slices = slices
	} else {
		return err
	}

	// Get total size
	size, err := d.totalSize(ctx)
	if err != nil {
		return err
	}

	// Create progress bar, it writes to stderr
	d.bar = progressbar.DefaultBytes(size, "Downloading")
	defer func() {
		if closeErr := d.bar.Close(); returnErr == nil && closeErr != nil {
			returnErr = closeErr
		}
	}()

	stderr := d.Stderr()
	progressbar.OptionSetWriter(stderr)(d.bar)
	progressbar.OptionOnCompletion(func() { fmt.Fprint(stderr, "\n") })

	// Download
	if d.options.ToStdout() || !d.options.AllowSliced || !d.options.File.IsSliced {
		// Download all slices into single file
		if output, err := d.openOutput(""); err != nil {
			return err
		} else if err := d.readMergedSlicesTo(ctx, output); err != nil {
			return err
		} else if err := output.Close(); err != nil {
			return err
		}
	} else {
		// Create output directory
		if err := os.MkdirAll(d.options.Output, 0o700); err != nil {
			return err
		}

		// Download all slices as separate files
		for _, slice := range d.slices {
			if output, err := d.openOutput(slice); err != nil {
				return err
			} else if err := d.readSliceTo(ctx, slice, output); err != nil {
				return err
			} else if err := output.Close(); err != nil {
				return err
			}
		}
	}

	return nil
}

type nopCloser struct {
	io.Writer
}

func (n *nopCloser) Close() error {
	return nil
}

func (d *downloader) openOutput(slice string) (io.WriteCloser, error) {
	switch {
	case d.options.ToStdout():
		return &nopCloser{d.Stdout()}, nil // stdout should not be closed
	case d.options.AllowSliced && d.options.File.IsSliced:
		return os.OpenFile(filepath.Join(d.options.Output, slice), os.O_WRONLY|os.O_CREATE|os.O_TRUNC, 0o600) // nolint:forbidigo
	default:
		return os.OpenFile(d.options.Output, os.O_WRONLY|os.O_CREATE|os.O_TRUNC, 0o600) // nolint:forbidigo
	}
}

// readSliceTo to the pipe writer.
func (d *downloader) readMergedSlicesTo(ctx context.Context, writer io.Writer) error {
	for _, slice := range d.slices {
		if err := d.readSliceTo(ctx, slice, writer); err != nil {
			return err
		}
	}
	return nil
}

// readSliceTo to the pipe writer.
func (d *downloader) readSliceTo(ctx context.Context, slice string, writer io.Writer) (returnErr error) {
	var reader io.Reader

	// Create slice reader
	if sliceReader, err := keboola.DownloadSliceReader(ctx, d.options.File, slice); err == nil {
		defer func() {
			if closeErr := sliceReader.Close(); returnErr == nil && closeErr != nil {
				returnErr = closeErr
			}
		}()
		reader = sliceReader
	} else {
		return errors.Errorf(`cannot download file: %w`, err)
	}

	// Move progress bar on read
	if d.bar != nil {
		barReader := progressbar.NewReader(reader, d.bar)
		reader = &barReader
	}

	// Add decompression reader
	if strings.HasSuffix(slice, GZIPFileExt) || (slice == "" && strings.HasSuffix(d.options.File.Name, GZIPFileExt)) {
		if gzipReader, err := pgzip.NewReader(reader); err == nil {
			defer func() {
				if closeErr := gzipReader.Close(); returnErr == nil && closeErr != nil {
					returnErr = closeErr
				}
			}()
			reader = gzipReader
		} else {
			return errors.Errorf(`cannot create gzip reader: %w`, err)
		}
	}

	// Copy all
	_, err := io.Copy(writer, reader)
	return err
}

// getSlices from the file manifest.
func (d *downloader) getSlices(ctx context.Context) ([]string, error) {
	if d.options.File.IsSliced {
		// Sliced file
		return keboola.DownloadManifest(ctx, d.options.File)
	} else {
		// Simple file
		return []string{""}, nil
	}
}

// totalSize sums size of all slices.
func (d *downloader) totalSize(ctx context.Context) (size int64, err error) {
	atomicSize := atomic.NewInt64(0)
	grp, ctx := errgroup.WithContext(ctx)
	grp.SetLimit(GetFileSizeParallelism)
	for _, slice := range d.slices {
		slice := slice
		grp.Go(func() error {
			// Check context cancellation
			if err := ctx.Err(); err != nil {
				return err
			}

			// Get slice size
			if attrs, err := keboola.GetFileAttributes(ctx, d.options.File, slice); err == nil {
				atomicSize.Add(attrs.Size)
				return nil
			} else {
				return err
			}
		})
	}

	// Wait for all goroutines
	if err := grp.Wait(); err != nil {
		return 0, err
	}

	return atomicSize.Load(), nil
}<|MERGE_RESOLUTION|>--- conflicted
+++ resolved
@@ -53,11 +53,7 @@
 	if !d.options.ToStdout() {
 		defer func() {
 			if returnErr == nil {
-<<<<<<< HEAD
-				d.Logger().InfofCtx(ctx, `File "%d" downloaded to "%s".`, d.options.File.FileID, d.options.FormattedOutput())
-=======
-				d.Logger().Infof(ctx, `File "%d" downloaded to "%s".`, d.options.File.ID, d.options.FormattedOutput())
->>>>>>> 816a1055
+				d.Logger().Infof(ctx, `File "%d" downloaded to "%s".`, d.options.File.FileID, d.options.FormattedOutput())
 			}
 		}()
 	}
