--- conflicted
+++ resolved
@@ -34,13 +34,8 @@
 	ctx, span := d.Telemetry().Tracer().Start(ctx, "keboola.go.operation.project.remote.table.import")
 	defer span.End(&err)
 
-<<<<<<< HEAD
 	if !checkTableExists(ctx, d, o.TableKey) {
-		d.Logger().InfofCtx(ctx, `Table "%s" does not exist, creating it.`, o.TableKey.TableID)
-=======
-	if !checkTableExists(ctx, d, o.TableID) {
-		d.Logger().Infof(ctx, `Table "%s" does not exist, creating it.`, o.TableID)
->>>>>>> 816a1055
+		d.Logger().Infof(ctx, `Table "%s" does not exist, creating it.`, o.TableKey.TableID)
 
 		rb := rollback.New(d.Logger())
 		err = EnsureBucketExists(ctx, d, rb, o.TableKey.BucketKey())
@@ -54,11 +49,7 @@
 			return err
 		}
 
-<<<<<<< HEAD
-		d.Logger().InfofCtx(ctx, `Created new table "%s" from file with id "%d".`, o.TableKey.TableID, o.FileKey.FileID)
-=======
-		d.Logger().Infof(ctx, `Created new table "%s" from file with id "%d".`, o.TableID, o.FileID)
->>>>>>> 816a1055
+		d.Logger().Infof(ctx, `Created new table "%s" from file with id "%d".`, o.TableKey.TableID, o.FileKey.FileID)
 	} else {
 		job, err := d.KeboolaProjectAPI().LoadDataFromFileRequest(o.TableKey, o.FileKey, getLoadOptions(&o)...).Send(ctx)
 		if err != nil {
@@ -72,11 +63,7 @@
 		if err != nil {
 			return err
 		}
-<<<<<<< HEAD
-		d.Logger().InfofCtx(ctx, `Loaded data from file "%d" into table "%s".`, o.FileKey.FileID, o.TableKey.TableID)
-=======
-		d.Logger().Infof(ctx, `Loaded data from file "%d" into table "%s".`, o.FileID, o.TableID)
->>>>>>> 816a1055
+		d.Logger().Infof(ctx, `Loaded data from file "%d" into table "%s".`, o.FileKey.FileID, o.TableKey.TableID)
 	}
 
 	return nil
@@ -105,11 +92,7 @@
 	err := d.KeboolaProjectAPI().GetBucketRequest(bucketKey).SendOrErr(ctx)
 	var apiErr *keboola.StorageError
 	if errors.As(err, &apiErr) && apiErr.ErrCode == "storage.buckets.notFound" {
-<<<<<<< HEAD
-		d.Logger().InfofCtx(ctx, `Bucket "%s" does not exist, creating it.`, bucketKey.BucketID)
-=======
-		d.Logger().Infof(ctx, `Bucket "%s" does not exist, creating it.`, id)
->>>>>>> 816a1055
+		d.Logger().Infof(ctx, `Bucket "%s" does not exist, creating it.`, bucketKey.BucketID)
 		api := d.KeboolaProjectAPI()
 		// Bucket doesn't exist -> create it
 		bucket := &keboola.Bucket{BucketKey: bucketKey}
