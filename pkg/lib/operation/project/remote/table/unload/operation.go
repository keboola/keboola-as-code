--- conflicted
+++ resolved
@@ -74,11 +74,7 @@
 		if err != nil {
 			return nil, errors.Errorf(`failed to unload table "%s": %w`, o.TableKey, err)
 		}
-<<<<<<< HEAD
-		d.Logger().InfofCtx(ctx, `Table "%s" unloaded to file "%d".`, o.TableKey.TableID, unloadedFile.File.FileID)
-=======
-		d.Logger().Infof(ctx, `Table "%s" unloaded to file "%d".`, o.TableID, unloadedFile.File.ID)
->>>>>>> 816a1055
+		d.Logger().Infof(ctx, `Table "%s" unloaded to file "%d".`, o.TableKey.TableID, unloadedFile.File.FileID)
 		file = &unloadedFile.File
 	}
 
